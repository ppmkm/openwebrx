--- conflicted
+++ resolved
@@ -1,4 +1,3 @@
-<<<<<<< HEAD
 openwebrx (0.21.0) UNRELEASED; urgency=low
   * Introduced `squelch_auto_margin` config option that allows configuring the
     auto squelch level
@@ -17,7 +16,7 @@
     - Devices using the EB200 protocol (`"type": "eb200"`)
 
  -- Jakob Ketterl <jakob.ketterl@gmx.de>  Sun, 11 Oct 2020 21:12:00 +0000
-=======
+
 openwebrx (0.20.2) buster focal; urgency=high
 
   * Fix a security problem that allowed arbitrary commands to be executed on
@@ -25,7 +24,6 @@
     https://github.com/jketterl/openwebrx/issues/215)
 
  -- Jakob Ketterl <jakob.ketterl@gmx.de>  Sun, 24 Jan 2021 22:50:00 +0000
->>>>>>> b2e8fc5a
 
 openwebrx (0.20.1) buster focal; urgency=low
 
