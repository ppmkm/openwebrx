/*

	This file is part of OpenWebRX,
	an open-source SDR receiver software with a web UI.
	Copyright (c) 2013-2015 by Andras Retzler <randras@sdr.hu>

    This program is free software: you can redistribute it and/or modify
    it under the terms of the GNU Affero General Public License as
    published by the Free Software Foundation, either version 3 of the
    License, or (at your option) any later version.

    This program is distributed in the hope that it will be useful,
    but WITHOUT ANY WARRANTY; without even the implied warranty of
    MERCHANTABILITY or FITNESS FOR A PARTICULAR PURPOSE.  See the
    GNU Affero General Public License for more details.

    You should have received a copy of the GNU Affero General Public License
    along with this program.  If not, see <http://www.gnu.org/licenses/>.

"""

*/

is_firefox=navigator.userAgent.indexOf("Firefox")!=-1;

function arrayBufferToString(buf) {
	//http://stackoverflow.com/questions/6965107/converting-between-strings-and-arraybuffers
	return String.fromCharCode.apply(null, new Uint8Array(buf));
}

function getFirstChars(buf, num)
{
	var u8buf=new Uint8Array(buf);
	var output=String();
	num=Math.min(num,u8buf.length);
	for(i=0;i<num;i++) output+=String.fromCharCode(u8buf[i]);
	return output;
}

var bandwidth;
var center_freq;
var audio_buffer_current_size_debug=0;
var audio_buffer_all_size_debug=0;
var audio_buffer_current_count_debug=0;
var audio_buffer_current_size=0;
var fft_size;
var fft_fps;
var fft_compression="none";
var fft_codec=new sdrjs.ImaAdpcm();
var audio_compression="none";
var waterfall_setup_done=0;
var waterfall_queue = [];
var waterfall_timer;
var secondary_fft_size;
var audio_allowed;

/*function fade(something,from,to,time_ms,fps)
{
	something.style.opacity=from;
	something.fade_i=0;
	n_of_iters=time_ms/(1000/fps);
	change=(to-from)/(n_of_iters-1);

	something.fade_timer=window.setInterval(
		function(){
			if(something.fade_i++<n_of_iters)
				something.style.opacity=parseFloat(something.style.opacity)+change;
			else
				{something.style.opacity=to; window.clearInterval(something.fade_timer); }
		},1000/fps);
}*/

var rx_photo_state=1;

function e(what) { return document.getElementById(what); }

ios = /iPad|iPod|iPhone|Chrome/.test(navigator.userAgent);
is_chrome = /Chrome/.test(navigator.userAgent);
//alert("ios="+ios.toString()+"  "+navigator.userAgent);

function init_rx_photo()
{
    var clip = e("webrx-top-photo-clip");
    rx_photo_height = clip.clientHeight
	clip.style.maxHeight=rx_photo_height+"px";
	window.setTimeout(function() { animate(e("webrx-rx-photo-title"),"opacity","",1,0,1,500,30); },1000);
	window.setTimeout(function() { animate(e("webrx-rx-photo-desc"),"opacity","",1,0,1,500,30); },1500);
	window.setTimeout(function() { close_rx_photo() },2500);
}

dont_toggle_rx_photo_flag=0;

function dont_toggle_rx_photo()
{
	dont_toggle_rx_photo_flag=1;
}

function toggle_rx_photo()
{
	if(dont_toggle_rx_photo_flag) { dont_toggle_rx_photo_flag=0; return; }
	if(rx_photo_state) close_rx_photo();
	else open_rx_photo()
}

function close_rx_photo()
{
	rx_photo_state=0;
	animate_to(e("webrx-top-photo-clip"),"maxHeight","px",67,0.93,1000,60,function(){resize_waterfall_container(true);});
	e("openwebrx-rx-details-arrow-down").style.display="block";
	e("openwebrx-rx-details-arrow-up").style.display="none";
}

function open_rx_photo()
{
	rx_photo_state=1;
	e("webrx-rx-photo-desc").style.opacity=1;
	e("webrx-rx-photo-title").style.opacity=1;
	animate_to(e("webrx-top-photo-clip"),"maxHeight","px",rx_photo_height,0.93,1000,60,function(){resize_waterfall_container(true);});
	e("openwebrx-rx-details-arrow-down").style.display="none";
	e("openwebrx-rx-details-arrow-up").style.display="block";
}

function style_value(of_what,which)
{
	if(of_what.currentStyle) return of_what.currentStyle[which];
	else if (window.getComputedStyle) return document.defaultView.getComputedStyle(of_what,null).getPropertyValue(which);
}

function updateVolume()
{
	volume = parseFloat(e("openwebrx-panel-volume").value) / 100;
}

function toggleMute()
{
	if (mute) {
		mute = false;
		e("openwebrx-mute-on").id="openwebrx-mute-off";
		e("openwebrx-mute-img").src="static/gfx/openwebrx-speaker.png";
		e("openwebrx-panel-volume").disabled=false;
		e("openwebrx-panel-volume").style.opacity=1.0;
		e("openwebrx-panel-volume").value = volumeBeforeMute;
	} else {
		mute = true;
		e("openwebrx-mute-off").id="openwebrx-mute-on";
		e("openwebrx-mute-img").src="static/gfx/openwebrx-speaker-muted.png";
		e("openwebrx-panel-volume").disabled=true;
		e("openwebrx-panel-volume").style.opacity=0.5;
		volumeBeforeMute = e("openwebrx-panel-volume").value;
		e("openwebrx-panel-volume").value=0;
	}

	updateVolume();
}

function zoomInOneStep ()  { zoom_set(zoom_level+1); }
function zoomOutOneStep () { zoom_set(zoom_level-1); }
function zoomInTotal ()    { zoom_set(zoom_levels.length-1); }
function zoomOutTotal ()   { zoom_set(0); }
function setSquelchDefault() { e("openwebrx-panel-squelch").value=0; }
function setSquelchToAuto() { e("openwebrx-panel-squelch").value=(getLogSmeterValue(smeter_level)+10).toString(); updateSquelch(); }
function updateSquelch()
{
	var sliderValue=parseInt(e("openwebrx-panel-squelch").value);
	var outputValue=(sliderValue==parseInt(e("openwebrx-panel-squelch").min))?0:getLinearSmeterValue(sliderValue);
	ws.send(JSON.stringify({"type":"dspcontrol","params":{"squelch_level":outputValue}}));
}

function updateWaterfallColors(which)
{
	wfmax=e("openwebrx-waterfall-color-max");
	wfmin=e("openwebrx-waterfall-color-min");
	if(parseInt(wfmin.value)>=parseInt(wfmax.value))
	{
			if(!which) wfmin.value=(parseInt(wfmax.value)-1).toString();
			else wfmax.value=(parseInt(wfmin.value)+1).toString();
	}
	waterfall_min_level=parseInt(wfmin.value);
	waterfall_max_level=parseInt(wfmax.value);
}
function waterfallColorsDefault()
{
	waterfall_min_level=waterfall_min_level_default;
	waterfall_max_level=waterfall_max_level_default;
	e("openwebrx-waterfall-color-min").value=waterfall_min_level.toString();
	e("openwebrx-waterfall-color-max").value=waterfall_max_level.toString();
}

function waterfallColorsAuto()
{
	e("openwebrx-waterfall-color-min").value=(waterfall_measure_minmax_min-waterfall_auto_level_margin[0]).toString();
	e("openwebrx-waterfall-color-max").value=(waterfall_measure_minmax_max+waterfall_auto_level_margin[1]).toString();
	updateWaterfallColors(0);
}

function setSmeterRelativeValue(value)
{
	if(value<0) value=0;
	if(value>1.0) value=1.0;
	var bar=e("openwebrx-smeter-bar");
	var outer=e("openwebrx-smeter-outer");
	bar.style.width=(outer.offsetWidth*value).toString()+"px";
	bgRed="linear-gradient(to top, #ff5939 , #961700)";
	bgGreen="linear-gradient(to top, #22ff2f , #008908)";
	bgYellow="linear-gradient(to top, #fff720 , #a49f00)";
	bar.style.background=(value>0.9)?bgRed:((value>0.7)?bgYellow:bgGreen);
	//bar.style.backgroundColor=(value>0.9)?"#ff5939":((value>0.7)?"#fff720":"#22ff2f");
}

function getLogSmeterValue(value)
{
	return 10*Math.log10(value);
}

function getLinearSmeterValue(db_value)
{
	return Math.pow(10,db_value/10);
}

function setSmeterAbsoluteValue(value) //the value that comes from `csdr squelch_and_smeter_cc`
{
	var logValue=getLogSmeterValue(value);
	var lowLevel=waterfall_min_level-20;
	var highLevel=waterfall_max_level+20;
	var percent=(logValue-lowLevel)/(highLevel-lowLevel);
	setSmeterRelativeValue(percent);
	e("openwebrx-smeter-db").innerHTML=logValue.toFixed(1)+" dB";
}

function typeInAnimation(element,timeout,what,onFinish)
{
	if(!what) { onFinish(); return; }
	element.innerHTML+=what[0];
	window.setTimeout(	function(){typeInAnimation(element,timeout,what.substring(1),onFinish);}, timeout );
}



// ========================================================
// =================  ANIMATION ROUTINES  =================
// ========================================================

function animate(object,style_name,unit,from,to,accel,time_ms,fps,to_exec)
{
	//console.log(object.className);
	if(typeof to_exec=="undefined") to_exec=0;
	object.style[style_name]=from.toString()+unit;
	object.anim_i=0;
	n_of_iters=time_ms/(1000/fps);
	change=(to-from)/(n_of_iters);
	if(typeof object.anim_timer!="undefined") { window.clearInterval(object.anim_timer);  }
	object.anim_timer=window.setInterval(
		function(){
			if(object.anim_i++<n_of_iters)
			{
				if(accel==1) object.style[style_name]=(parseFloat(object.style[style_name])+change).toString()+unit;
				else
				{
					remain=parseFloat(object.style[style_name])-to;
					if(Math.abs(remain)>9||unit!="px") new_val=(to+accel*remain);
					else {if(Math.abs(remain)<2) new_val=to;
					else new_val=to+remain-(remain/Math.abs(remain));}
					object.style[style_name]=new_val.toString()+unit;
				}
			}
			else
				{object.style[style_name]=to.toString()+unit; window.clearInterval(object.anim_timer); delete object.anim_timer; }
			if(to_exec!=0) to_exec();
		},1000/fps);
}

function animate_to(object,style_name,unit,to,accel,time_ms,fps,to_exec)
{
	from=parseFloat(style_value(object,style_name));
	animate(object,style_name,unit,from,to,accel,time_ms,fps,to_exec);
}


// ========================================================
// ================  DEMODULATOR ROUTINES  ================
// ========================================================

demodulators=[]

demodulator_color_index=0;
demodulator_colors=["#ffff00", "#00ff00", "#00ffff", "#058cff", "#ff9600", "#a1ff39", "#ff4e39", "#ff5dbd"]
function demodulators_get_next_color()
{
	if(demodulator_color_index>=demodulator_colors.length) demodulator_color_index=0;
	return(demodulator_colors[demodulator_color_index++]);
}

function demod_envelope_draw(range, from, to, color, line)
{  //                                               ____
	// Draws a standard filter envelope like this: _/    \_
   // Parameters are given in offset frequency (Hz).
   // Envelope is drawn on the scale canvas.
	// A "drag range" object is returned, containing information about the draggable areas of the envelope
	// (beginning, ending and the line showing the offset frequency).
	if(typeof color == "undefined") color="#ffff00"; //yellow
	env_bounding_line_w=5;   //
	env_att_w=5;             //     _______   ___env_h2 in px   ___|_____
	env_h1=17;               //   _/|      \_ ___env_h1 in px _/   |_    \_
	env_h2=5;                //   |||env_att_line_w                |_env_lineplus
	env_lineplus=1;          //   ||env_bounding_line_w
	env_line_click_area=6;
	//range=get_visible_freq_range();
	from_px=scale_px_from_freq(from,range);
	to_px=scale_px_from_freq(to,range);
	if(to_px<from_px) /* swap'em */ { temp_px=to_px; to_px=from_px; from_px=temp_px; }

	/*from_px-=env_bounding_line_w/2;
	to_px+=env_bounding_line_w/2;*/
	from_px-=(env_att_w+env_bounding_line_w);
	to_px+=(env_att_w+env_bounding_line_w);
	// do drawing:
	scale_ctx.lineWidth=3;
	scale_ctx.strokeStyle=color;
	scale_ctx.fillStyle = color;
	var drag_ranges={ envelope_on_screen: false, line_on_screen: false };
	if(!(to_px<0||from_px>window.innerWidth)) // out of screen?
	{
		drag_ranges.beginning={x1:from_px, x2: from_px+env_bounding_line_w+env_att_w};
		drag_ranges.ending={x1:to_px-env_bounding_line_w-env_att_w, x2: to_px};
		drag_ranges.whole_envelope={x1:from_px, x2: to_px};
		drag_ranges.envelope_on_screen=true;
		scale_ctx.beginPath();
		scale_ctx.moveTo(from_px,env_h1);
		scale_ctx.lineTo(from_px+env_bounding_line_w, env_h1);
		scale_ctx.lineTo(from_px+env_bounding_line_w+env_att_w, env_h2);
		scale_ctx.lineTo(to_px-env_bounding_line_w-env_att_w, env_h2);
		scale_ctx.lineTo(to_px-env_bounding_line_w, env_h1);
		scale_ctx.lineTo(to_px, env_h1);
		scale_ctx.globalAlpha = 0.3;
		scale_ctx.fill();
		scale_ctx.globalAlpha = 1;
		scale_ctx.stroke();
	}
	if(typeof line != "undefined") // out of screen?
	{
		line_px=scale_px_from_freq(line,range);
		if(!(line_px<0||line_px>window.innerWidth))
		{
			drag_ranges.line={x1:line_px-env_line_click_area/2, x2: line_px+env_line_click_area/2};
			drag_ranges.line_on_screen=true;
			scale_ctx.moveTo(line_px,env_h1+env_lineplus);
			scale_ctx.lineTo(line_px,env_h2-env_lineplus);
			scale_ctx.stroke();
		}
	}
	return drag_ranges;
}

function demod_envelope_where_clicked(x, drag_ranges, key_modifiers)
{  // Check exactly what the user has clicked based on ranges returned by demod_envelope_draw().
	in_range=function(x,range) { return range.x1<=x&&range.x2>=x; }
	dr=demodulator.draggable_ranges;

	if(key_modifiers.shiftKey)
	{
		//Check first: shift + center drag emulates BFO knob
		if(drag_ranges.line_on_screen&&in_range(x,drag_ranges.line)) return dr.bfo;
		//Check second: shift + envelope drag emulates PBF knob
		if(drag_ranges.envelope_on_screen&&in_range(x,drag_ranges.whole_envelope)) return dr.pbs;
	}
	if(drag_ranges.envelope_on_screen)
	{
		// For low and high cut:
		if(in_range(x,drag_ranges.beginning)) return dr.beginning;
		if(in_range(x,drag_ranges.ending)) return dr.ending;
		// Last priority: having clicked anything else on the envelope, without holding the shift key
		if(in_range(x,drag_ranges.whole_envelope)) return dr.anything_else;
	}
	return dr.none; //User doesn't drag the envelope for this demodulator
}

//******* class demodulator *******
// this can be used as a base class for ANY demodulator
demodulator=function(offset_frequency)
{
	//console.log("this too");
	this.offset_frequency=offset_frequency;
	this.has_audio_output=true;
	this.has_text_output=false;
	this.envelope={};
	this.color=demodulators_get_next_color();
	this.stop=function(){};
}
//ranges on filter envelope that can be dragged:
demodulator.draggable_ranges={none: 0, beginning:1 /*from*/, ending: 2 /*to*/, anything_else: 3, bfo: 4 /*line (while holding shift)*/, pbs: 5 } //to which parameter these correspond in demod_envelope_draw()

//******* class demodulator_default_analog *******
// This can be used as a base for basic audio demodulators.
// It already supports most basic modulations used for ham radio and commercial services: AM/FM/LSB/USB

demodulator_response_time=50;
//in ms; if we don't limit the number of SETs sent to the server, audio will underrun (possibly output buffer is cleared on SETs in GNU Radio

function demodulator_default_analog(offset_frequency,subtype)
{
	//console.log("hopefully this happens");
	//http://stackoverflow.com/questions/4152931/javascript-inheritance-call-super-constructor-or-use-prototype-chain
	demodulator.call(this,offset_frequency);
	this.subtype=subtype;
	this.filter={
		min_passband: 100,
		high_cut_limit: (audio_server_output_rate/2)-1, //audio_context.sampleRate/2,
		low_cut_limit: (-audio_server_output_rate/2)+1 //-audio_context.sampleRate/2
	};
	//Subtypes only define some filter parameters and the mod string sent to server,
	//so you may set these parameters in your custom child class.
	//Why? As of demodulation is done on the server, difference is mainly on the server side.
	this.server_mod=subtype;
	if(subtype=="lsb")
	{
		this.low_cut=-3000;
		this.high_cut=-300;
		this.server_mod="ssb";
	}
	else if(subtype=="usb")
	{
		this.low_cut=300;
		this.high_cut=3000;
		this.server_mod="ssb";
	}
	else if(subtype=="cw")
	{
		this.low_cut=700;
		this.high_cut=900;
		this.server_mod="ssb";
	}
	else if(subtype=="nfm")
	{
		this.low_cut=-4000;
		this.high_cut=4000;
	}
	else if(subtype=="dmr" || subtype=="ysf")
	{
		this.low_cut=-6500;
		this.high_cut=6500;
	}
    else if(subtype=="dstar" || subtype=="nxdn")
    {
   		this.low_cut=-3250;
		this.high_cut=3250;
    }
	else if(subtype=="am")
	{
		this.low_cut=-4000;
		this.high_cut=4000;
	}

	this.wait_for_timer=false;
	this.set_after=false;
	this.set=function()
	{ //set() is a wrapper to call doset(), but it ensures that doset won't execute more frequently than demodulator_response_time.
		if(!this.wait_for_timer)
		{
			this.doset(false);
			this.set_after=false;
			this.wait_for_timer=true;
			timeout_this=this; //http://stackoverflow.com/a/2130411
			window.setTimeout(function() {
				timeout_this.wait_for_timer=false;
				if(timeout_this.set_after) timeout_this.set();
			},demodulator_response_time);
		}
		else
		{
			this.set_after=true;
		}
	}

	this.doset=function(first_time)
	{  //this function sends demodulator parameters to the server
	    params = {
	        "low_cut": this.low_cut,
	        "high_cut": this.high_cut,
	        "offset_freq": this.offset_frequency
	    };
	    if (first_time) params.mod = this.server_mod;
	    ws.send(JSON.stringify({"type":"dspcontrol","params":params}));
	}
	this.doset(true); //we set parameters on object creation

	//******* envelope object *******
   // for drawing the filter envelope above scale
	this.envelope.parent=this;

	this.envelope.draw=function(visible_range)
	{
		this.visible_range=visible_range;
		this.drag_ranges=demod_envelope_draw(range,
				center_freq+this.parent.offset_frequency+this.parent.low_cut,
				center_freq+this.parent.offset_frequency+this.parent.high_cut,
				this.color,center_freq+this.parent.offset_frequency);
	};

	// event handlers
	this.envelope.drag_start=function(x, key_modifiers)
	{
		this.key_modifiers=key_modifiers;
		this.dragged_range=demod_envelope_where_clicked(x,this.drag_ranges, key_modifiers);
		//console.log("dragged_range: "+this.dragged_range.toString());
		this.drag_origin={
			x: x,
			low_cut: this.parent.low_cut,
			high_cut: this.parent.high_cut,
			offset_frequency: this.parent.offset_frequency
		};
		return this.dragged_range!=demodulator.draggable_ranges.none;
	};

	this.envelope.drag_move=function(x)
	{
		dr=demodulator.draggable_ranges;
		if(this.dragged_range==dr.none) return false; // we return if user is not dragging (us) at all
		freq_change=Math.round(this.visible_range.hps*(x-this.drag_origin.x));
		/*if(this.dragged_range==dr.beginning||this.dragged_range==dr.ending)
		{
			//we don't let the passband be too small
			if(this.parent.low_cut+new_freq_change<=this.parent.high_cut-this.parent.filter.min_passband) this.freq_change=new_freq_change;
			else return;
		}
		var new_value;*/

		//dragging the line in the middle of the filter envelope while holding Shift does emulate
		//the BFO knob on radio equipment: moving offset frequency, while passband remains unchanged
		//Filter passband moves in the opposite direction than dragged, hence the minus below.
		minus=(this.dragged_range==dr.bfo)?-1:1;
		//dragging any other parts of the filter envelope while holding Shift does emulate the PBS knob
		//(PassBand Shift) on radio equipment: PBS does move the whole passband without moving the offset
		//frequency.
		if(this.dragged_range==dr.beginning||this.dragged_range==dr.bfo||this.dragged_range==dr.pbs)
		{
			//we don't let low_cut go beyond its limits
			if((new_value=this.drag_origin.low_cut+minus*freq_change)<this.parent.filter.low_cut_limit) return true;
			//nor the filter passband be too small
			if(this.parent.high_cut-new_value<this.parent.filter.min_passband) return true;
			//sanity check to prevent GNU Radio "firdes check failed: fa <= fb"
			if(new_value>=this.parent.high_cut) return true;
			this.parent.low_cut=new_value;
		}
		if(this.dragged_range==dr.ending||this.dragged_range==dr.bfo||this.dragged_range==dr.pbs)
		{
			//we don't let high_cut go beyond its limits
			if((new_value=this.drag_origin.high_cut+minus*freq_change)>this.parent.filter.high_cut_limit) return true;
			//nor the filter passband be too small
			if(new_value-this.parent.low_cut<this.parent.filter.min_passband) return true;
			//sanity check to prevent GNU Radio "firdes check failed: fa <= fb"
			if(new_value<=this.parent.low_cut) return true;
			this.parent.high_cut=new_value;
		}
		if(this.dragged_range==dr.anything_else||this.dragged_range==dr.bfo)
		{
			//when any other part of the envelope is dragged, the offset frequency is changed (whole passband also moves with it)
			new_value=this.drag_origin.offset_frequency+freq_change;
			if(new_value>bandwidth/2||new_value<-bandwidth/2) return true; //we don't allow tuning above Nyquist frequency :-)
			this.parent.offset_frequency=new_value;
		}
		//now do the actual modifications:
		mkenvelopes(this.visible_range);
		this.parent.set();
		//will have to change this when changing to multi-demodulator mode:
		e("webrx-actual-freq").innerHTML=format_frequency("{x} MHz",center_freq+this.parent.offset_frequency,1e6,4);
		return true;
	};

	this.envelope.drag_end=function(x)
	{ //in this demodulator we've already changed values in the drag_move() function so we shouldn't do too much here.
		demodulator_buttons_update();
		to_return=this.dragged_range!=demodulator.draggable_ranges.none; //this part is required for cliking anywhere on the scale to set offset
		this.dragged_range=demodulator.draggable_ranges.none;
		return to_return;
	};

}

demodulator_default_analog.prototype=new demodulator();

function mkenvelopes(visible_range) //called from mkscale
{
	scale_ctx.clearRect(0,0,scale_ctx.canvas.width,22); //clear the upper part of the canvas (where filter envelopes reside)
	for (var i=0;i<demodulators.length;i++)
	{
		demodulators[i].envelope.draw(visible_range);
	}
    if(demodulators.length) secondary_demod_waterfall_set_zoom(demodulators[0].low_cut, demodulators[0].high_cut);
}

function demodulator_remove(which)
{
	demodulators[which].stop();
	demodulators.splice(which,1);
}

function demodulator_add(what)
{
	demodulators.push(what);
	mkenvelopes(get_visible_freq_range());
}

last_analog_demodulator_subtype = 'nfm';
last_digital_demodulator_subtype = 'bpsk31';

function demodulator_analog_replace(subtype, for_digital)
{ //this function should only exist until the multi-demodulator capability is added
    if(!(typeof for_digital !== "undefined" && for_digital && secondary_demod)) 
    { 
        secondary_demod_close_window(); 
        secondary_demod_listbox_update(); 
    }
    last_analog_demodulator_subtype = subtype;
	var temp_offset=0;
	if(demodulators.length)
	{
		temp_offset=demodulators[0].offset_frequency;
		demodulator_remove(0);
	}
	demodulator_add(new demodulator_default_analog(temp_offset,subtype));
	demodulator_buttons_update();
}

function demodulator_set_offset_frequency(which,to_what)
{
	if(to_what>bandwidth/2||to_what<-bandwidth/2) return;
	demodulators[0].offset_frequency=Math.round(to_what);
	demodulators[0].set();
	mkenvelopes(get_visible_freq_range());
}


// ========================================================
// ===================  SCALE ROUTINES  ===================
// ========================================================

var scale_ctx;
var scale_canvas;

function scale_setup()
{
	e("webrx-actual-freq").innerHTML=format_frequency("{x} MHz",canvas_get_frequency(window.innerWidth/2),1e6,4);
	scale_canvas=e("openwebrx-scale-canvas");
	scale_ctx=scale_canvas.getContext("2d");
	scale_canvas.addEventListener("mousedown", scale_canvas_mousedown, false);
	scale_canvas.addEventListener("mousemove", scale_canvas_mousemove, false);
	scale_canvas.addEventListener("mouseup", scale_canvas_mouseup, false);
	resize_scale();
}

var scale_canvas_drag_params={
	mouse_down: false,
	drag: false,
	start_x: 0,
	key_modifiers: {shiftKey:false, altKey: false, ctrlKey: false}
};

function scale_canvas_mousedown(evt)
{
	with(scale_canvas_drag_params)
	{
		mouse_down=true;
		drag=false;
		start_x=evt.pageX;
		key_modifiers.shiftKey=evt.shiftKey;
		key_modifiers.altKey=evt.altKey;
		key_modifiers.ctrlKey=evt.ctrlKey;
	}
	evt.preventDefault();
}

function scale_offset_freq_from_px(x, visible_range)
{
	if(typeof visible_range === "undefined") visible_range=get_visible_freq_range();
	return (visible_range.start+visible_range.bw*(x/canvas_container.clientWidth))-center_freq;
}

function scale_canvas_mousemove(evt)
{
	var event_handled;
	if(scale_canvas_drag_params.mouse_down&&!scale_canvas_drag_params.drag&&Math.abs(evt.pageX-scale_canvas_drag_params.start_x)>canvas_drag_min_delta)
	//we can use the main drag_min_delta thing of the main canvas
	{
		scale_canvas_drag_params.drag=true;
		//call the drag_start for all demodulators (and they will decide if they're dragged, based on X coordinate)
		for (var i=0;i<demodulators.length;i++) event_handled|=demodulators[i].envelope.drag_start(evt.pageX,scale_canvas_drag_params.key_modifiers);
		scale_canvas.style.cursor="move";
	}
	else if(scale_canvas_drag_params.drag)
	{
		//call the drag_move for all demodulators (and they will decide if they're dragged)
		for (var i=0;i<demodulators.length;i++) event_handled|=demodulators[i].envelope.drag_move(evt.pageX);
		if (!event_handled) demodulator_set_offset_frequency(0,scale_offset_freq_from_px(evt.pageX));
	}

}

function scale_canvas_end_drag(x)
{
	canvas_container.style.cursor="default";
	scale_canvas_drag_params.drag=false;
	scale_canvas_drag_params.mouse_down=false;
	var event_handled=false;
	for (var i=0;i<demodulators.length;i++) event_handled|=demodulators[i].envelope.drag_end(x);
	//console.log(event_handled);
	if (!event_handled) demodulator_set_offset_frequency(0,scale_offset_freq_from_px(x));
}

function scale_canvas_mouseup(evt)
{
	scale_canvas_end_drag(evt.pageX);
}

function scale_px_from_freq(f,range) { return Math.round(((f-range.start)/range.bw)*canvas_container.clientWidth); }

function get_visible_freq_range()
{
	out={};
	fcalc=function(x) { return Math.round(((-zoom_offset_px+x)/canvases[0].clientWidth)*bandwidth)+(center_freq-bandwidth/2); }
	out.start=fcalc(0);
	out.center=fcalc(canvas_container.clientWidth/2);
	out.end=fcalc(canvas_container.clientWidth);
	out.bw=out.end-out.start;
	out.hps=out.bw/canvas_container.clientWidth;
	return out;
}

var scale_markers_levels=[
	{
		"large_marker_per_hz":10000000, //large
		"estimated_text_width":70,
		"format":"{x} MHz",
		"pre_divide":1000000,
		"decimals":0
	},
	{
		"large_marker_per_hz":5000000,
		"estimated_text_width":70,
		"format":"{x} MHz",
		"pre_divide":1000000,
		"decimals":0
	},
	{
		"large_marker_per_hz":1000000,
		"estimated_text_width":70,
		"format":"{x} MHz",
		"pre_divide":1000000,
		"decimals":0
	},
	{
		"large_marker_per_hz":500000,
		"estimated_text_width":70,
		"format":"{x} MHz",
		"pre_divide":1000000,
		"decimals":1
	},
	{
		"large_marker_per_hz":100000,
		"estimated_text_width":70,
		"format":"{x} MHz",
		"pre_divide":1000000,
		"decimals":1
	},
	{
		"large_marker_per_hz":50000,
		"estimated_text_width":70,
		"format":"{x} MHz",
		"pre_divide":1000000,
		"decimals":2
	},
	{
		"large_marker_per_hz":10000,
		"estimated_text_width":70,
		"format":"{x} MHz",
		"pre_divide":1000000,
		"decimals":2
	},
	{
		"large_marker_per_hz":5000,
		"estimated_text_width":70,
		"format":"{x} MHz",
		"pre_divide":1000000,
		"decimals":3
	},
	{
		"large_marker_per_hz":1000,
		"estimated_text_width":70,
		"format":"{x} MHz",
		"pre_divide":1000000,
		"decimals":1
	}
];
var scale_min_space_bw_texts=50;
var scale_min_space_bw_small_markers=7;

function get_scale_mark_spacing(range)
{
	out={};
	fcalc=function(freq)
	{
		out.numlarge=(range.bw/freq);
		out.large=canvas_container.clientWidth/out.numlarge; 	//distance between large markers (these have text)
		out.ratio=5; 														//(ratio-1) small markers exist per large marker
		out.small=out.large/out.ratio; 								//distance between small markers
		if(out.small<scale_min_space_bw_small_markers) return false;
		if(out.small/2>=scale_min_space_bw_small_markers&&freq.toString()[0]!="5") {out.small/=2; out.ratio*=2; }
		out.smallbw=freq/out.ratio;
		return true;
	}
	for(i=scale_markers_levels.length-1;i>=0;i--)
	{
		mp=scale_markers_levels[i];
		if (!fcalc(mp.large_marker_per_hz)) continue;
		//console.log(mp.large_marker_per_hz);
		//console.log(out);
		if (out.large-mp.estimated_text_width>scale_min_space_bw_texts) break;
	}
	out.params=mp;
	return out;
}

function mkscale()
{
	//clear the lower part of the canvas (where frequency scale resides; the upper part is used by filter envelopes):
	range=get_visible_freq_range();
	mkenvelopes(range); //when scale changes we will always have to redraw filter envelopes, too
	scale_ctx.clearRect(0,22,scale_ctx.canvas.width,scale_ctx.canvas.height-22);
	scale_ctx.strokeStyle = "#fff";
	scale_ctx.font = "bold 11px sans-serif";
	scale_ctx.textBaseline = "top";
	scale_ctx.fillStyle = "#fff";
	spacing=get_scale_mark_spacing(range);
	//console.log(spacing);
	marker_hz=Math.ceil(range.start/spacing.smallbw)*spacing.smallbw;
	text_h_pos=22+10+((is_firefox)?3:0);
	var text_to_draw;
	var ftext=function(f) {text_to_draw=format_frequency(spacing.params.format,f,spacing.params.pre_divide,spacing.params.decimals);}
	var last_large;
	for(;;)
	{
		var x=scale_px_from_freq(marker_hz,range);
		if(x>window.innerWidth) break;
		scale_ctx.beginPath();
		scale_ctx.moveTo(x, 22);
		if(marker_hz%spacing.params.large_marker_per_hz==0)
		{  //large marker
			if(typeof first_large == "undefined") var first_large=marker_hz;
			last_large=marker_hz;
			scale_ctx.lineWidth=3.5;
			scale_ctx.lineTo(x,22+11);
			ftext(marker_hz);
			var text_measured=scale_ctx.measureText(text_to_draw);
			scale_ctx.textAlign = "center";
			//advanced text drawing begins
			if( zoom_level==0 && (range.start+spacing.smallbw*spacing.ratio>marker_hz) && (x<text_measured.width/2) )
			{ //if this is the first overall marker when zoomed out...                  and if it would be clipped off the screen...
				if(scale_px_from_freq(marker_hz+spacing.smallbw*spacing.ratio,range)-text_measured.width>=scale_min_space_bw_texts)
				{ //and if we have enough space to draw it correctly without clipping
					scale_ctx.textAlign = "left";
					scale_ctx.fillText(text_to_draw, 0, text_h_pos);
				}
			}
			else if( zoom_level==0 && (range.end-spacing.smallbw*spacing.ratio<marker_hz) && (x>window.innerWidth-text_measured.width/2) )
			{ //     if this is the last overall marker when zoomed out...                 and if it would be clipped off the screen...
				if(window.innerWidth-text_measured.width-scale_px_from_freq(marker_hz-spacing.smallbw*spacing.ratio,range)>=scale_min_space_bw_texts)
				{ //and if we have enough space to draw it correctly without clipping
					scale_ctx.textAlign = "right";
					scale_ctx.fillText(text_to_draw, window.innerWidth, text_h_pos);
				}
			}
			else scale_ctx.fillText(text_to_draw, x, text_h_pos); //draw text normally
		}
		else
		{  //small marker
			scale_ctx.lineWidth=2;
			scale_ctx.lineTo(x,22+8);
		}
		marker_hz+=spacing.smallbw;
		scale_ctx.stroke();
	}
	if(zoom_level!=0)
	{ // if zoomed, we don't want the texts to disappear because their markers can't be seen
		// on the left side
		scale_ctx.textAlign = "center";
		var f=first_large-spacing.smallbw*spacing.ratio;
		var x=scale_px_from_freq(f,range);
		ftext(f);
		var w=scale_ctx.measureText(text_to_draw).width;
		if(x+w/2>0) scale_ctx.fillText(text_to_draw, x, 22+10);
		// on the right side
		f=last_large+spacing.smallbw*spacing.ratio;
		x=scale_px_from_freq(f,range);
		ftext(f);
		w=scale_ctx.measureText(text_to_draw).width;
		if(x-w/2<window.innerWidth) scale_ctx.fillText(text_to_draw, x, 22+10);
	}
}

function resize_scale()
{
	scale_ctx.canvas.width  = window.innerWidth;
	scale_ctx.canvas.height = 47;
	mkscale();
}

function canvas_mouseover(evt)
{
	if(!waterfall_setup_done) return;
	//e("webrx-freq-show").style.visibility="visible";
}

function canvas_mouseout(evt)
{
	if(!waterfall_setup_done) return;
	//e("webrx-freq-show").style.visibility="hidden";
}

function canvas_get_freq_offset(relativeX)
{
	rel=(relativeX/canvases[0].clientWidth);
	return Math.round((bandwidth*rel)-(bandwidth/2));
}

function canvas_get_frequency(relativeX)
{
	return center_freq+canvas_get_freq_offset(relativeX);
}

/*function canvas_format_frequency(relativeX)
{
	return (canvas_get_frequency(relativeX)/1e6).toFixed(3)+" MHz";
}*/

function format_frequency(format, freq_hz, pre_divide, decimals)
{
	out=format.replace("{x}",(freq_hz/pre_divide).toFixed(decimals));
	at=out.indexOf(".")+4;
	while(decimals>3)
	{
		out=out.substr(0,at)+","+out.substr(at);
		at+=4;
		decimals-=3;
	}
	return out;
}

canvas_drag=false;
canvas_drag_min_delta=1;
canvas_mouse_down=false;

function canvas_mousedown(evt)
{
	canvas_mouse_down=true;
	canvas_drag=false;
	canvas_drag_last_x=canvas_drag_start_x=evt.pageX;
	canvas_drag_last_y=canvas_drag_start_y=evt.pageY;
	evt.preventDefault(); //don't show text selection mouse pointer
}

function canvas_mousemove(evt)
{
	if(!waterfall_setup_done) return;
	//element=e("webrx-freq-show");
	relativeX=(evt.offsetX)?evt.offsetX:evt.layerX;
	/*realX=(relativeX-element.clientWidth/2);
	maxX=(canvases[0].clientWidth-element.clientWidth);
	if(realX>maxX) realX=maxX;
	if(realX<0) realX=0;
	element.style.left=realX.toString()+"px";*/
	if(canvas_mouse_down)
	{
		if(!canvas_drag&&Math.abs(evt.pageX-canvas_drag_start_x)>canvas_drag_min_delta)
		{
			canvas_drag=true;
			canvas_container.style.cursor="move";
		}
		if(canvas_drag)
		{
			var deltaX=canvas_drag_last_x-evt.pageX;
			var deltaY=canvas_drag_last_y-evt.pageY;
			//zoom_center_where=zoom_center_where_calc(evt.pageX);
			var dpx=range.hps*deltaX;
			if(
				!(zoom_center_rel+dpx>(bandwidth/2-canvas_container.clientWidth*(1-zoom_center_where)*range.hps)) &&
				!(zoom_center_rel+dpx<-bandwidth/2+canvas_container.clientWidth*zoom_center_where*range.hps)
			) { zoom_center_rel+=dpx; }
//			-((canvases_new_width*(0.5+zoom_center_rel/bandwidth))-(winsize*zoom_center_where));
			resize_canvases(false);
			canvas_drag_last_x=evt.pageX;
			canvas_drag_last_y=evt.pageY;
			mkscale();
		}
	}
	else e("webrx-mouse-freq").innerHTML=format_frequency("{x} MHz",canvas_get_frequency(relativeX),1e6,4);
}

function canvas_container_mouseout(evt)
{
	canvas_end_drag();
}

//function body_mouseup() { canvas_end_drag(); console.log("body_mouseup"); }
//function window_mouseout() { canvas_end_drag(); console.log("document_mouseout"); }

function canvas_mouseup(evt)
{
	if(!waterfall_setup_done) return;
	relativeX=(evt.offsetX)?evt.offsetX:evt.layerX;

	if(!canvas_drag)
	{
		//ws.send("SET offset_freq="+canvas_get_freq_offset(relativeX).toString());
		demodulator_set_offset_frequency(0, canvas_get_freq_offset(relativeX));
		e("webrx-actual-freq").innerHTML=format_frequency("{x} MHz",canvas_get_frequency(relativeX),1e6,4);
	}
	else
	{
		canvas_end_drag();
	}
	canvas_mouse_down=false;
}

function canvas_end_drag()
{
	canvas_container.style.cursor="crosshair";
	canvas_mouse_down=false;
}

function zoom_center_where_calc(screenposX)
{
	//return (screenposX-(window.innerWidth-canvas_container.clientWidth))/canvas_container.clientWidth;
	return screenposX/canvas_container.clientWidth;
}

function canvas_mousewheel(evt)
{
	if(!waterfall_setup_done) return;
	//var i=Math.abs(evt.wheelDelta);
	//var dir=(i/evt.wheelDelta)<0;
	//console.log(evt);
	var relativeX=(evt.offsetX)?evt.offsetX:evt.layerX;
	var dir=(evt.deltaY/Math.abs(evt.deltaY))>0;
	//console.log(dir);
	//i/=120;
	/*while (i--)*/ zoom_step(dir, relativeX, zoom_center_where_calc(evt.pageX));
	evt.preventDefault();
	//evt.returnValue = false; //disable scrollbar move
}


zoom_max_level_hps=33; //Hz/pixel
zoom_levels_count=14;

function get_zoom_coeff_from_hps(hps)
{
	var shown_bw=(window.innerWidth*hps);
	return bandwidth/shown_bw;
}

zoom_levels=[1];
zoom_level=0;
zoom_freq=0;
zoom_offset_px=0;
zoom_center_rel=0;
zoom_center_where=0;

smeter_level=0;

function mkzoomlevels()
{
	zoom_levels=[1];
	maxc=get_zoom_coeff_from_hps(zoom_max_level_hps);
	if(maxc<1) return;
	// logarithmic interpolation
	zoom_ratio = Math.pow(maxc, 1/zoom_levels_count);
	for(i=1;i<zoom_levels_count;i++)
		zoom_levels.push(Math.pow(zoom_ratio, i));
}

function zoom_step(out, where, onscreen)
{
	if((out&&zoom_level==0)||(!out&&zoom_level>=zoom_levels_count-1)) return;
	if(out) --zoom_level;
	else ++zoom_level;

	zoom_center_rel=canvas_get_freq_offset(where);
	//console.log("zoom_step || zlevel: "+zoom_level.toString()+" zlevel_val: "+zoom_levels[zoom_level].toString()+" zoom_center_rel: "+zoom_center_rel.toString());
	zoom_center_where=onscreen;
	//console.log(zoom_center_where, zoom_center_rel, where);
	resize_canvases(true);
	mkscale();
}

function zoom_set(level)
{
	if(!(level>=0&&level<=zoom_levels.length-1)) return;
	level=parseInt(level);
	zoom_level = level;
	//zoom_center_rel=canvas_get_freq_offset(-canvases[0].offsetLeft+canvas_container.clientWidth/2); //zoom to screen center instead of demod envelope
	zoom_center_rel=demodulators[0].offset_frequency;
	zoom_center_where=0.5+(zoom_center_rel/bandwidth); //this is a kind of hack
	console.log(zoom_center_where, zoom_center_rel, -canvases[0].offsetLeft+canvas_container.clientWidth/2);
	resize_canvases(true);
	mkscale();
}

function zoom_calc()
{
	winsize=canvas_container.clientWidth;
	var canvases_new_width=winsize*zoom_levels[zoom_level];
	zoom_offset_px=-((canvases_new_width*(0.5+zoom_center_rel/bandwidth))-(winsize*zoom_center_where));
	if(zoom_offset_px>0) zoom_offset_px=0;
	if(zoom_offset_px<winsize-canvases_new_width)
		zoom_offset_px=winsize-canvases_new_width;
	//console.log("zoom_calc || zopx:"+zoom_offset_px.toString()+ " maxoff:"+(winsize-canvases_new_width).toString()+" relval:"+(0.5+zoom_center_rel/bandwidth).toString() );
}

function resize_waterfall_container(check_init)
{
	if(check_init&&!waterfall_setup_done) return;
	var numHeight;
	mathbox_container.style.height=canvas_container.style.height=(numHeight=window.innerHeight-e("webrx-top-container").clientHeight-e("openwebrx-scale-container").clientHeight).toString()+"px";
	if(mathbox)
	{
		//mathbox.three.camera.aspect = document.body.offsetWidth / numHeight;
  		//mathbox.three.camera.updateProjectionMatrix();
		mathbox.three.renderer.setSize(document.body.offsetWidth, numHeight);
		console.log(document.body.offsetWidth, numHeight);
	}

}

audio_server_output_rate=11025;
audio_client_resampling_factor=4;


function audio_calculate_resampling(targetRate)
{ //both at the server and the client
	output_range_max = 12000;
	output_range_min = 8000;
	i = 1;
	while(true)
	{
		audio_server_output_rate = Math.floor(targetRate / i);
		if(audio_server_output_rate < output_range_min)
		{
			audio_client_resampling_factor = audio_server_output_rate = 0;
			divlog("Your audio card sampling rate ("+targetRate.toString()+") is not supported.<br />Please change your operating system default settings in order to fix this.",1);
		}
		if(audio_server_output_rate >= output_range_min	&& audio_server_output_rate <= output_range_max) break; //okay, we're done
		i++;
	}
	audio_client_resampling_factor=i;
	console.log("audio_calculate_resampling() :: "+audio_client_resampling_factor.toString()+", "+audio_server_output_rate.toString());
}


debug_ws_data_received=0;
max_clients_num=0;

var COMPRESS_FFT_PAD_N=10; //should be the same as in csdr.c

function on_ws_recv(evt)
{
    if (typeof evt.data == 'string') {
        // text messages
        debug_ws_data_received += evt.data.length / 1000;

		if (evt.data.substr(0, 16) == "CLIENT DE SERVER") {
		    divlog("Server acknowledged WebSocket connection.");
		} else {
		    try {
		        json = JSON.parse(evt.data)
		        switch (json.type) {
                    case "config":
                        config = json.value;
                        window.waterfall_colors = config.waterfall_colors;
                        window.waterfall_min_level_default = config.waterfall_min_level;
                        window.waterfall_max_level_default = config.waterfall_max_level;
                        window.waterfall_auto_level_margin = config.waterfall_auto_level_margin;
                        waterfallColorsDefault();

			            window.starting_mod = config.start_mod
                        window.starting_offset_frequency = config.start_offset_frequency;
                        window.audio_buffering_fill_to = config.client_audio_buffer_size;
                        bandwidth = config.samp_rate;
                        center_freq = config.center_freq + config.lfo_offset;
                        fft_size = config.fft_size;
						fft_fps = config.fft_fps;
						audio_compression = config.audio_compression;
						divlog( "Audio stream is "+ ((audio_compression=="adpcm")?"compressed":"uncompressed")+"." )
						fft_compression = config.fft_compression;
						divlog( "FFT stream is "+ ((fft_compression=="adpcm")?"compressed":"uncompressed")+"." )
						max_clients_num = config.max_clients;
						mathbox_waterfall_colors = config.mathbox_waterfall_colors;
						mathbox_waterfall_frequency_resolution = config.mathbox_waterfall_frequency_resolution;
						mathbox_waterfall_history_length = config.mathbox_waterfall_history_length;

						waterfall_init();
						audio_preinit();
<<<<<<< HEAD
						break;
					case "bandwidth":
						bandwidth=parseInt(param[1]);
						break;
					case "center_freq":
						center_freq=parseInt(param[1]); //there was no ; and it was no problem... why?
						break;
					case "fft_size":
						fft_size=parseInt(param[1]);
						break;
					case "secondary_fft_size":
						secondary_fft_size=parseInt(param[1]);
						break;
                    case "secondary_setup":
                        secondary_demod_init_canvases();
                        break;
                    case "if_samp_rate":
                        if_samp_rate=parseInt(param[1]);
                        break;
                    case "secondary_bw":
                        secondary_bw=parseFloat(param[1]);
                        break;
					case "fft_fps":
						fft_fps=parseInt(param[1]);
						break;
					case "audio_compression":
						audio_compression=param[1];
						divlog( "Audio stream is "+ ((audio_compression=="adpcm")?"compressed":"uncompressed")+"." )
						break;
					case "fft_compression":
						fft_compression=param[1];
						divlog( "FFT stream is "+ ((fft_compression=="adpcm")?"compressed":"uncompressed")+"." )
						break;
					case "cpu_usage":
						var server_cpu_usage=parseInt(param[1]);
						progressbar_set(e("openwebrx-bar-server-cpu"),server_cpu_usage/100,"Server CPU ["+param[1]+"%]",server_cpu_usage>85);
						break;
					case "clients":
						var clients_num=parseInt(param[1]);
						progressbar_set(e("openwebrx-bar-clients"),clients_num/max_clients_num,"Clients ["+param[1]+"]",clients_num>max_clients_num*0.85);
						break;
					case "max_clients":
						max_clients_num=parseInt(param[1]);
						break;
					case "s":
						smeter_level=parseFloat(param[1]);
						setSmeterAbsoluteValue(smeter_level);
						break;
				}
			}
		/*}
		catch(err)
		{
			divlog("Received invalid message over WebSocket.");
		}*/
	} else if (first3Chars=='MET')
    {
        var stringData=arrayBufferToString(evt.data);
        var metaPanels = Array.prototype.filter.call(document.getElementsByClassName('openwebrx-panel'), function(el) {
            return el.dataset.panelName == 'metadata';
        });

        var meta = {};
        stringData.substr(4).split(";").forEach(function(s) {
            var item = s.split(":");
            meta[item[0]] = item[1];
        });

        var update = function(el) {
            el.innerHTML = "";
        }
        if (meta.protocol) switch (meta.protocol) {
            case 'DMR':
                if (meta.slot) {
                    var html = 'Timeslot: ' + meta.slot;
                    if (meta.type) html += ' Typ: ' + meta.type;
                    if (meta.source && meta.target) html += ' Source: ' + meta.source + ' Target: ' + meta.target;
                    update = function(el) {
                        var slotEl = el.getElementsByClassName('slot-' + meta.slot);
                        if (!slotEl.length) {
                            slotEl = document.createElement('div');
                            slotEl.className = 'slot-' + meta.slot;
                            el.appendChild(slotEl);
                        } else {
                            slotEl = slotEl[0];
                        }
                        slotEl.innerHTML = html;
                    };
                }
                break;
            case 'YSF':
                var strings = [];
                if (meta.source) strings.push("Source: " + meta.source);
                if (meta.target) strings.push("Destination: " + meta.target);
                if (meta.up) strings.push("Up: " + meta.up);
                if (meta.down) strings.push("Down: " + meta.down);
                var html = strings.join(' ');
                update = function(el) {
                    el.innerHTML = html;
                }
                break;
        }

        metaPanels.forEach(update);
    }
=======
>>>>>>> a85a6c69

						if (audio_allowed && !audio_initialized) audio_init();
						waterfall_clear();
                    break;
                    case "secondary_config":
                        window.secondary_fft_size = json.value.secondary_fft_size;
                        window.secondary_bw = json.value.secondary_bw;
                        window.if_samp_rate = json.value.if_samp_rate;
                        secondary_demod_init_canvases();
                    break;
                    case "receiver_details":
                        var r = json.value;
                        e('webrx-rx-title').innerHTML = r.receiver_name;
                        e('webrx-rx-desc').innerHTML = r.receiver_location + ' | Loc: ' + r.receiver_qra + ', ASL: ' + r.receiver_asl + ' m, <a href="https://www.google.hu/maps/place/' + r.receiver_gps[0] + ',' + r.receiver_gps[1] + '" target="_blank" onclick="dont_toggle_rx_photo();">[maps]</a>';
                        e('webrx-rx-photo-title').innerHTML = r.photo_title;
                        e('webrx-rx-photo-desc').innerHTML = r.photo_desc;
                    break;
                    case "smeter":
                        smeter_level = json.value;
                        setSmeterAbsoluteValue(smeter_level);
                    break;
                    case "cpuusage":
						var server_cpu_usage = json.value;
						progressbar_set(e("openwebrx-bar-server-cpu"),server_cpu_usage/100,"Server CPU [" + server_cpu_usage + "%]",server_cpu_usage>85);
                    break;
                    case "clients":
                        var clients = json.value;
               			progressbar_set(e("openwebrx-bar-clients"), clients / max_clients_num, "Clients [" + clients + "]", clients > max_clients_num*0.85);
                    break;
                    case "profiles":
                        var listbox = e("openwebrx-sdr-profiles-listbox");
                        listbox.innerHTML = json.value.map(function(profile){
                            return '<option value="' + profile.id + '">' + profile.name + "</option>";
                        }).join("");
                    break;
                    default:
                        console.warn('received message of unknown type: ' + json.type);
		        }
		    } catch (e) {
		        // don't lose exception
		        console.error(e)
		    }
		}
    } else if (evt.data instanceof ArrayBuffer) {
        // binary messages
        debug_ws_data_received += evt.data.byteLength / 1000;

        type = new Uint8Array(evt.data, 0, 1)[0]
        data = evt.data.slice(1)

        switch (type) {
            case 1:
                // FFT data
                if (fft_compression=="none") {
                    waterfall_add_queue(new Float32Array(data));
                } else if (fft_compression == "adpcm") {
                    fft_codec.reset();

                    var waterfall_i16=fft_codec.decode(new Uint8Array(data));
                    var waterfall_f32=new Float32Array(waterfall_i16.length-COMPRESS_FFT_PAD_N);
                    for(var i=0;i<waterfall_i16.length;i++) waterfall_f32[i]=waterfall_i16[i+COMPRESS_FFT_PAD_N]/100;
                    waterfall_add_queue(waterfall_f32);
                }
            break;
            case 2:
                // audio data
                var audio_data;
                if (audio_compression=="adpcm") {
                    audio_data = new Uint8Array(data);
                } else {
                    audio_data = new Int16Array(data);
                }
                audio_prepare(audio_data);
                audio_buffer_current_size_debug += audio_data.length;
                audio_buffer_all_size_debug += audio_data.length;
                if (!(ios||is_chrome) && (audio_initialized==0 && audio_prepared_buffers.length>audio_buffering_fill_to)) audio_init()
            break;
            case 3:
                // secondary FFT
                if (fft_compression == "none") {
                    secondary_demod_waterfall_add_queue(new Float32Array(data));
                } else if (fft_compression == "adpcm") {
                    fft_codec.reset();

                    var waterfall_i16=fft_codec.decode(new Uint8Array(data));
                    var waterfall_f32=new Float32Array(waterfall_i16.length-COMPRESS_FFT_PAD_N);
                    for(var i=0;i<waterfall_i16.length;i++) waterfall_f32[i]=waterfall_i16[i+COMPRESS_FFT_PAD_N]/100;
                    secondary_demod_waterfall_add_queue(waterfall_f32); //TODO digimodes
                }
            break;
            case 4:
                // secondary demod
                secondary_demod_push_data(arrayBufferToString(data));
            break;
            default:
                console.warn('unknown type of binary message: ' + type)
        }
    }
}

function add_problem(what)
{
	problems_span=e("openwebrx-problems");
	for(var i=0;i<problems_span.children.length;i++) if(problems_span.children[i].innerHTML==what) return;
	new_span = document.createElement("span");
	new_span.innerHTML=what;
	problems_span.appendChild(new_span);
	window.setTimeout(function(ps,ns) {  ps.removeChild(ns); }, 1000,problems_span,new_span);
}

waterfall_measure_minmax=false;
waterfall_measure_minmax_now=false;
waterfall_measure_minmax_min=1e100;
waterfall_measure_minmax_max=-1e100;

function waterfall_measure_minmax_do(what)
{
	waterfall_measure_minmax_min=Math.min(waterfall_measure_minmax_min,Math.min.apply(Math,what));
	waterfall_measure_minmax_max=Math.max(waterfall_measure_minmax_max,Math.max.apply(Math,what));
}

function waterfall_measure_minmax_print()
{
	console.log("Waterfall | min = "+waterfall_measure_minmax_min.toString()+" dB | max = "+waterfall_measure_minmax_max.toString()+" dB");
}

function waterfall_add_queue(what)
{
	if(waterfall_measure_minmax) waterfall_measure_minmax_do(what);
	if(waterfall_measure_minmax_now) { waterfall_measure_minmax_do(what); waterfall_measure_minmax_now=false; waterfallColorsAuto(); }
	waterfall_queue.push(what);
}

function waterfall_dequeue()
{
	if(waterfall_queue.length) waterfall_add(waterfall_queue.shift());
	if(waterfall_queue.length>Math.max(fft_fps/2,20)) //in case of emergency
	{
		console.log("waterfall queue length:", waterfall_queue.length);
		add_problem("fft overflow");
		while(waterfall_queue.length) waterfall_add(waterfall_queue.shift());
	}
}

function on_ws_opened()
{
	ws.send("SERVER DE CLIENT openwebrx.js");
	divlog("WebSocket opened to "+ws_url);
}

var was_error=0;

function divlog(what, is_error)
{
	is_error=!!is_error;
	was_error |= is_error;
	if(is_error)
	{
		what="<span class=\"webrx-error\">"+what+"</span>";
		if(e("openwebrx-panel-log").openwebrxHidden) toggle_panel("openwebrx-panel-log"); //show panel if any error is present
	}
	e("openwebrx-debugdiv").innerHTML+=what+"<br />";
	//var wls=e("openwebrx-log-scroll");
	//wls.scrollTop=wls.scrollHeight; //scroll to bottom
    $(".nano").nanoScroller();
    $(".nano").nanoScroller({ scroll: 'bottom' });
}

var audio_context;
var audio_initialized=0;
var volume = 1.0;
var volumeBeforeMute = 100.0;
var mute = false;

var audio_received = Array();
var audio_buffer_index = 0;
var audio_resampler;
var audio_codec=new sdrjs.ImaAdpcm();
var audio_compression="unknown";
var audio_node;
//var audio_received_sample_rate = 48000;
var audio_input_buffer_size;

// Optimalise these if audio lags or is choppy:
var audio_buffer_size;
var audio_buffer_maximal_length_sec=3; //actual number of samples are calculated from sample rate
var audio_buffer_decrease_to_on_overrun_sec=2.2;
var audio_flush_interval_ms=500; //the interval in which audio_flush() is called

var audio_prepared_buffers = Array();
var audio_rebuffer;
var audio_last_output_buffer;
var audio_last_output_offset = 0;
var audio_buffering = false;
//var audio_buffering_fill_to=4; //on audio underrun we wait until this n*audio_buffer_size samples are present
								//tnx to the hint from HA3FLT, now we have about half the response time! (original value: 10)

function gain_ff(gain_value,data) //great! solved clicking! will have to move to sdr.js
{
	for(var i=0;i<data.length;i++)
	data[i]*=gain_value;
	return data;
}

function audio_prepare(data)
{

	//audio_rebuffer.push(sdrjs.ConvertI16_F(data));//no resampling
	//audio_rebuffer.push(audio_resampler.process(sdrjs.ConvertI16_F(data)));//resampling without ADPCM
	if(audio_compression=="none")
		audio_rebuffer.push(audio_resampler.process(gain_ff(volume,sdrjs.ConvertI16_F(data))));//resampling without ADPCM
	else if(audio_compression=="adpcm")
		audio_rebuffer.push(audio_resampler.process(gain_ff(volume,sdrjs.ConvertI16_F(audio_codec.decode(data))))); //resampling & ADPCM
	else return;

	//console.log("prepare",data.length,audio_rebuffer.remaining());
	while(audio_rebuffer.remaining())
	{
		audio_prepared_buffers.push(audio_rebuffer.take());
		audio_buffer_current_count_debug++;
	}
	if(audio_buffering && audio_prepared_buffers.length>audio_buffering_fill_to) { console.log("buffers now: "+audio_prepared_buffers.length.toString()); audio_buffering=false; }
}


function audio_prepare_without_resampler(data)
{
	audio_rebuffer.push(sdrjs.ConvertI16_F(data));
	console.log("prepare",data.length,audio_rebuffer.remaining());
	while(audio_rebuffer.remaining())
	{
		audio_prepared_buffers.push(audio_rebuffer.take());
		audio_buffer_current_count_debug++;
	}
	if(audio_buffering && audio_prepared_buffers.length>audio_buffering_fill_to) audio_buffering=false;
}

function audio_prepare_old(data)
{
	//console.log("audio_prepare :: "+data.length.toString());
	//console.log("data.len = "+data.length.toString());
	var dopush=function()
	{
		console.log(audio_last_output_buffer);
		audio_prepared_buffers.push(audio_last_output_buffer);
		audio_last_output_offset=0;
		audio_last_output_buffer=new Float32Array(audio_buffer_size);
		audio_buffer_current_count_debug++;
	};

	var original_data_length=data.length;
	var f32data=new Float32Array(data.length);
	for(var i=0;i<data.length;i++) f32data[i]=data[i]/32768; //convert_i16_f
	data=audio_resampler.process(f32data);
	console.log(data,data.length,original_data_length);
	if(data.length==0) return;
	if(audio_last_output_offset+data.length<=audio_buffer_size)
	{	//array fits into output buffer
		for(var i=0;i<data.length;i++) audio_last_output_buffer[i+audio_last_output_offset]=data[i];
		audio_last_output_offset+=data.length;
		console.log("fits into; offset="+audio_last_output_offset.toString());
		if(audio_last_output_offset==audio_buffer_size) dopush();
	}
	else
	{	//array is larger than the remaining space in the output buffer
		var copied=audio_buffer_size-audio_last_output_offset;
		var remain=data.length-copied;
		for(var i=0;i<audio_buffer_size-audio_last_output_offset;i++) //fill the remaining space in the output buffer
			audio_last_output_buffer[i+audio_last_output_offset]=data[i];///32768;
		dopush();//push the output buffer and create a new one
		console.log("larger than; copied half: "+copied.toString()+", now at: "+audio_last_output_offset.toString());
		for(var i=0;i<remain;i++) //copy the remaining input samples to the new output buffer
			audio_last_output_buffer[i]=data[i+copied];///32768;
		audio_last_output_offset+=remain;
		console.log("larger than; remained: "+remain.toString()+", now at: "+audio_last_output_offset.toString());
	}
	if(audio_buffering && audio_prepared_buffers.length>audio_buffering_fill_to) audio_buffering=false;
}

if (!AudioBuffer.prototype.copyToChannel)
{ //Chrome 36 does not have it, Firefox does
	AudioBuffer.prototype.copyToChannel=function(input,channel) //input is Float32Array
	{
		var cd=this.getChannelData(channel);
		for(var i=0;i<input.length;i++) cd[i]=input[i];
	}
}

function audio_onprocess(e)
{
	//console.log("audio onprocess");
	if(audio_buffering) {
        var silence = new Float32Array(4096);
        e.outputBuffer.copyToChannel(silence, 0);
        return;
    }
	if(audio_prepared_buffers.length==0) {
        audio_buffer_progressbar_update();
        /*add_problem("audio underrun");*/
        audio_buffering=true;
        var silence = new Float32Array(4096);
        e.outputBuffer.copyToChannel(silence, 0);
    } else {
        var buf = audio_prepared_buffers.shift();
        e.outputBuffer.copyToChannel(buf,0);
    }
}

var audio_buffer_progressbar_update_disabled=false;

var audio_buffer_total_average_level=0;
var audio_buffer_total_average_level_length=0;
var audio_overrun_cnt = 0;
var audio_underrun_cnt = 0;

function audio_buffer_progressbar_update()
{
	if(audio_buffer_progressbar_update_disabled) return;
	var audio_buffer_value=(audio_prepared_buffers.length*audio_buffer_size)/audio_context.sampleRate;
	audio_buffer_total_average_level_length++; audio_buffer_total_average_level=(audio_buffer_total_average_level*((audio_buffer_total_average_level_length-1)/audio_buffer_total_average_level_length))+(audio_buffer_value/audio_buffer_total_average_level_length);
	var overrun=audio_buffer_value>audio_buffer_maximal_length_sec;
	var underrun=audio_prepared_buffers.length==0;
	var text="buffer";
	if(overrun) { text="overrun"; console.log("audio overrun, "+(++audio_overrun_cnt).toString()); }
	if(underrun) { text="underrun"; console.log("audio underrun, "+(++audio_underrun_cnt).toString()); }
	if(overrun||underrun)
	{
		audio_buffer_progressbar_update_disabled=true;
		window.setTimeout(function(){audio_buffer_progressbar_update_disabled=false; audio_buffer_progressbar_update();},1000);
	}
	progressbar_set(e("openwebrx-bar-audio-buffer"),(underrun)?1:audio_buffer_value/1.5,"Audio "+text+" ["+(audio_buffer_value).toFixed(1)+" s]",overrun||underrun||audio_buffer_value<0.25);
}



function audio_flush()
{
	flushed=false;
	we_have_more_than=function(sec){ return sec*audio_context.sampleRate<audio_prepared_buffers.length*audio_buffer_size; }
	if(we_have_more_than(audio_buffer_maximal_length_sec)) while(we_have_more_than(audio_buffer_decrease_to_on_overrun_sec))
	{
		if(!flushed) audio_buffer_progressbar_update();
		flushed=true;
		audio_prepared_buffers.shift();
	}
	//if(flushed) add_problem("audio overrun");
}


function audio_onprocess_notused(e)
{
	//https://github.com/0xfe/experiments/blob/master/www/tone/js/sinewave.js
	if(audio_received.length==0)
	{ add_problem("audio underrun"); return; }
	output = e.outputBuffer.getChannelData(0);
	int_buffer = audio_received[0];
	read_remain = audio_buffer_size;
	//audio_buffer_maximal_length=120;

	obi=0; //output buffer index
	debug_str=""
	while(1)
	{
		if(int_buffer.length-audio_buffer_index>read_remain)
		{
			for (i=audio_buffer_index; i<audio_buffer_index+read_remain; i++)
				output[obi++] = int_buffer[i]/32768;
			//debug_str+="added whole ibl="+int_buffer.length.toString()+" abi="+audio_buffer_index.toString()+" "+(int_buffer.length-audio_buffer_index).toString()+">"+read_remain.toString()+" obi="+obi.toString()+"\n";
			audio_buffer_index+=read_remain;
			break;
		}
		else
		{
			for (i=audio_buffer_index; i<int_buffer.length; i++)
				output[obi++] = int_buffer[i]/32768;
			read_remain-=(int_buffer.length-audio_buffer_index);
			audio_buffer_current_size-=audio_received[0].length;
			/*if (audio_received.length>audio_buffer_maximal_length)
			{
				add_problem("audio overrun");
				audio_received.splice(0,audio_received.length-audio_buffer_maximal_length);
			}
			else*/
				audio_received.splice(0,1);
			//debug_str+="added remain, remain="+read_remain.toString()+" abi="+audio_buffer_index.toString()+" alen="+int_buffer.length.toString()+" i="+i.toString()+" arecva="+audio_received.length.toString()+" obi="+obi.toString()+"\n";
			audio_buffer_index = 0;
			if(audio_received.length == 0 || read_remain == 0) return;
			int_buffer = audio_received[0];
		}
	}
	//debug_str+="obi="+obi.toString();
	//alert(debug_str);
}

function audio_flush_notused()
{
	if (audio_buffer_current_size>audio_buffer_maximal_length_sec*audio_context.sampleRate)
	{
		add_problem("audio overrun");
		console.log("audio_flush() :: size: "+audio_buffer_current_size.toString()+" allowed: "+(audio_buffer_maximal_length_sec*audio_context.sampleRate).toString());
		while (audio_buffer_current_size>audio_buffer_maximal_length_sec*audio_context.sampleRate*0.5)
		{
			audio_buffer_current_size-=audio_received[0].length;
			audio_received.splice(0,1);
		}
	}
}

function webrx_set_param(what, value)
{
    params = {};
    params[what] = value;
	ws.send(JSON.stringify({"type":"dspcontrol","params":params}));
}

var starting_mute = false;

function parsehash()
{
	if(h=window.location.hash)
	{
		h.substring(1).split(",").forEach(function(x){
			harr=x.split("=");
			//console.log(harr);
			if(harr[0]=="mute") toggleMute();
			else if(harr[0]=="mod") starting_mod = harr[1];
			else if(harr[0]=="sql") 
			{
				e("openwebrx-panel-squelch").value=harr[1]; 
				updateSquelch(); 
			}
			else if(harr[0]=="freq") 
			{
				console.log(parseInt(harr[1]));
				console.log(center_freq);
				starting_offset_frequency = parseInt(harr[1])-center_freq;
			}
		});

	}
}

function audio_preinit()
{
	try
	{
		window.AudioContext = window.AudioContext||window.webkitAudioContext;
		audio_context = new AudioContext();
	}
	catch(e)
	{
		divlog('Your browser does not support Web Audio API, which is required for WebRX to run. Please upgrade to a HTML5 compatible browser.', 1);
		return;
	}

	if(audio_context.sampleRate<44100*2)
		audio_buffer_size = 4096;
	else if(audio_context.sampleRate>=44100*2 && audio_context.sampleRate<44100*4)
		audio_buffer_size = 4096 * 2;
	else if(audio_context.sampleRate>44100*4)
		audio_buffer_size = 4096 * 4;

    if (!audio_rebuffer) {
        audio_rebuffer = new sdrjs.Rebuffer(audio_buffer_size,sdrjs.REBUFFER_FIXED);
        audio_last_output_buffer = new Float32Array(audio_buffer_size);

        //we send our setup packet
        parsehash();

        audio_calculate_resampling(audio_context.sampleRate);
        audio_resampler = new sdrjs.RationalResamplerFF(audio_client_resampling_factor,1);
    }

	ws.send(JSON.stringify({"type":"dspcontrol","action":"start","params":{"output_rate":audio_server_output_rate}}));
}

function audio_init()
{
    if(is_chrome) audio_context.resume()
	if(starting_mute) toggleMute();

	if(audio_client_resampling_factor==0) return; //if failed to find a valid resampling factor...

	audio_debug_time_start=(new Date()).getTime();
	audio_debug_time_last_start=audio_debug_time_start;

	//https://github.com/0xfe/experiments/blob/master/www/tone/js/sinewave.js
	audio_initialized=1; // only tell on_ws_recv() not to call it again


	//on Chrome v36, createJavaScriptNode has been replaced by createScriptProcessor
	createjsnode_function = (audio_context.createJavaScriptNode == undefined)?audio_context.createScriptProcessor.bind(audio_context):audio_context.createJavaScriptNode.bind(audio_context);
	audio_node = createjsnode_function(audio_buffer_size, 0, 1);
	audio_node.onaudioprocess = audio_onprocess;
	audio_node.connect(audio_context.destination);
	// --- Resampling ---
	//https://github.com/grantgalitz/XAudioJS/blob/master/XAudioServer.js
	//audio_resampler = new Resampler(audio_received_sample_rate, audio_context.sampleRate, 1, audio_buffer_size, true);
	//audio_input_buffer_size = audio_buffer_size*(audio_received_sample_rate/audio_context.sampleRate);
	webrx_set_param("audio_rate",audio_context.sampleRate); //Don't try to resample //TODO remove this

	window.setInterval(audio_flush,audio_flush_interval_ms);
	divlog('Web Audio API succesfully initialized, sample rate: '+audio_context.sampleRate.toString()+ " sps");
	/*audio_source=audio_context.createBufferSource();
   audio_buffer = audio_context.createBuffer(xhr.response, false);
	audio_source.buffer = buffer;
	audio_source.noteOn(0);*/
	demodulator_analog_replace(starting_mod);
	if(starting_offset_frequency)
	{
		demodulators[0].offset_frequency = starting_offset_frequency;
		e("webrx-actual-freq").innerHTML=format_frequency("{x} MHz",center_freq+starting_offset_frequency,1e6,4);
		demodulators[0].set();
		mkscale();
	}

	//hide log panel in a second (if user has not hidden it yet)
	window.setTimeout(function(){
		if(typeof e("openwebrx-panel-log").openwebrxHidden == "undefined" && !was_error)
		{
			toggle_panel("openwebrx-panel-log");
			//animate(e("openwebrx-panel-log"),"opacity","",1,0,0.9,1000,60);
			//window.setTimeout(function(){toggle_panel("openwebrx-panel-log");e("openwebrx-panel-log").style.opacity="1";},1200)
		}
	},2000);

}

function on_ws_closed()
{
	try
	{
		audio_node.disconnect();
	}
	catch (dont_care) {}
	audio_initialized = 0;
	divlog("WebSocket has closed unexpectedly. Attempting to reconnect in 5 seconds...", 1);

	setTimeout(open_websocket, 5000);
}

function on_ws_error(event)
{
	divlog("WebSocket error.",1);
}

String.prototype.startswith=function(str){ return this.indexOf(str) == 0; }; //http://stackoverflow.com/questions/646628/how-to-check-if-a-string-startswith-another-string

function open_websocket()
{
    ws_url="ws://"+(window.location.origin.split("://")[1])+"/ws/"; //guess automatically -> now default behaviour
	if (!("WebSocket" in window))
		divlog("Your browser does not support WebSocket, which is required for WebRX to run. Please upgrade to a HTML5 compatible browser.");
	ws = new WebSocket(ws_url);
	ws.onopen = on_ws_opened;
	ws.onmessage = on_ws_recv;
	ws.onclose = on_ws_closed;
	ws.binaryType = "arraybuffer";
	window.onbeforeunload = function() { //http://stackoverflow.com/questions/4812686/closing-websocket-correctly-html5-javascript
		ws.onclose = function () {};
		ws.close();
	};
	ws.onerror = on_ws_error;
}

function waterfall_mkcolor(db_value, waterfall_colors_arg)
{
	if(typeof waterfall_colors_arg === 'undefined') waterfall_colors_arg = waterfall_colors;
	if(db_value<waterfall_min_level) db_value=waterfall_min_level;
	if(db_value>waterfall_max_level) db_value=waterfall_max_level;
	full_scale=waterfall_max_level-waterfall_min_level;
	relative_value=db_value-waterfall_min_level;
	value_percent=relative_value/full_scale;
	percent_for_one_color=1/(waterfall_colors_arg.length-1);
	index=Math.floor(value_percent/percent_for_one_color);
	remain=(value_percent-percent_for_one_color*index)/percent_for_one_color;
	return color_between(waterfall_colors_arg[index+1],waterfall_colors_arg[index],remain);
}

function color_between(first, second, percent)
{
	output=0;
	for(i=0;i<4;i++)
	{
		add = ((((first&(0xff<<(i*8)))>>>0)*percent) + (((second&(0xff<<(i*8)))>>>0)*(1-percent))) & (0xff<<(i*8));
		output |= add>>>0;
	}
	return output>>>0;
}


var canvas_context;
var canvases = [];
var canvas_default_height = 200;
var canvas_container;
var canvas_phantom;

function add_canvas()
{
	var new_canvas = document.createElement("canvas");
	new_canvas.width=fft_size;
	new_canvas.height=canvas_default_height;
	canvas_actual_line=canvas_default_height-1;
	new_canvas.style.width=(canvas_container.clientWidth*zoom_levels[zoom_level]).toString()+"px";
	new_canvas.style.left=zoom_offset_px.toString()+"px";
	new_canvas.style.height=canvas_default_height.toString()+"px";
	new_canvas.openwebrx_top=(-canvas_default_height+1);
	new_canvas.style.top=new_canvas.openwebrx_top.toString()+"px";
	canvas_context = new_canvas.getContext("2d");
	canvas_container.appendChild(new_canvas);
	new_canvas.addEventListener("mouseover", canvas_mouseover, false);
	new_canvas.addEventListener("mouseout", canvas_mouseout, false);
	new_canvas.addEventListener("mousemove", canvas_mousemove, false);
	new_canvas.addEventListener("mouseup", canvas_mouseup, false);
	new_canvas.addEventListener("mousedown", canvas_mousedown, false);
	new_canvas.addEventListener("wheel",canvas_mousewheel, false);
	canvases.push(new_canvas);
    while (canvas_container && canvas_container.clientHeight + canvas_default_height * 2 < canvases.length * canvas_default_height) {
        var c = canvases.shift();
        if (!c) break;
        canvas_container.removeChild(c);
    }
}


function init_canvas_container()
{
	canvas_container=e("webrx-canvas-container");
	mathbox_container=e("openwebrx-mathbox-container");
	canvas_container.addEventListener("mouseout",canvas_container_mouseout, false);
	//window.addEventListener("mouseout",window_mouseout,false);
	//document.body.addEventListener("mouseup",body_mouseup,false);
	canvas_phantom=e("openwebrx-phantom-canvas");
	canvas_phantom.addEventListener("mouseover", canvas_mouseover, false);
	canvas_phantom.addEventListener("mouseout", canvas_mouseout, false);
	canvas_phantom.addEventListener("mousemove", canvas_mousemove, false);
	canvas_phantom.addEventListener("mouseup", canvas_mouseup, false);
	canvas_phantom.addEventListener("mousedown", canvas_mousedown, false);
	canvas_phantom.addEventListener("wheel",canvas_mousewheel, false);
	canvas_phantom.style.width=canvas_container.clientWidth+"px";
	add_canvas();
}

canvas_maxshift=0;

function shift_canvases()
{
	canvases.forEach(function(p)
	{
		p.style.top=(p.openwebrx_top++).toString()+"px";
	});
	canvas_maxshift++;
	if(canvas_container.clientHeight>canvas_maxshift)
	{
		canvas_phantom.style.top=canvas_maxshift.toString()+"px";
		canvas_phantom.style.height=(canvas_container.clientHeight-canvas_maxshift).toString()+"px";
		canvas_phantom.style.display="block";
	}
	else
		canvas_phantom.style.display="none";


	//canvas_container.style.height=(((canvases.length-1)*canvas_default_height)+(canvas_default_height-canvas_actual_line)).toString()+"px";
	//canvas_container.style.height="100%";
}

function resize_canvases(zoom)
{
	if(typeof zoom == "undefined") zoom=false;
	if(!zoom) mkzoomlevels();
	zoom_calc();
	new_width=(canvas_container.clientWidth*zoom_levels[zoom_level]).toString()+"px";
	var zoom_value=zoom_offset_px.toString()+"px";
	canvases.forEach(function(p)
	{
		p.style.width=new_width;
		p.style.left=zoom_value;
	});
	canvas_phantom.style.width=new_width;
	canvas_phantom.style.left=zoom_value;
}

function waterfall_init()
{
	init_canvas_container();
	waterfall_timer = window.setInterval(()=>{waterfall_dequeue(); secondary_demod_waterfall_dequeue();},900/fft_fps);
	resize_waterfall_container(false); /* then */ resize_canvases();
	scale_setup();
	mkzoomlevels();
	waterfall_setup_done=1;
}

var waterfall_dont_scale=0;

var mathbox_shift = function()
{
	if(mathbox_data_current_depth < mathbox_data_max_depth) mathbox_data_current_depth++;
	if(mathbox_data_index+1>=mathbox_data_max_depth) mathbox_data_index = 0;
	else mathbox_data_index++;
	mathbox_data_global_index++;
}

var mathbox_clear_data = function()
{
	mathbox_data_index = 50;
	mathbox_data_current_depth = 0;
}

//var mathbox_get_data_line = function(x) //x counts from 0 to mathbox_data_current_depth
//{
//	return (mathbox_data_max_depth + mathbox_data_index - mathbox_data_current_depth + x - 1) % mathbox_data_max_depth;
//}
//
//var mathbox_data_index_valid = function(x) //x counts from 0 to mathbox_data_current_depth
//{
//	return x<mathbox_data_current_depth;
//}

var mathbox_get_data_line = function(x)
{
	return (mathbox_data_max_depth + mathbox_data_index + x - 1) % mathbox_data_max_depth;
}

var mathbox_data_index_valid = function(x)
{
	return x>mathbox_data_max_depth-mathbox_data_current_depth;
}



function waterfall_add(data)
{
	if(!waterfall_setup_done) return;
	var w=fft_size;

	//waterfall_shift();
	// ==== do scaling if required ====
	/*if(waterfall_dont_scale)
	{
		scaled=data;
		for(i=scaled.length;i<w;i++) scaled[i]=-100;
	}
	else
	{
		if ((to-from)==w)
		{
			scaled=data;
		}
		else if ((to-from)<w)
		{	//make line bigger
			pixel_per_point=w/(to-from);
			scaled=Array();
			j=0;
			remain=pixel_per_point;
			for(i=0; i<w; i++)
			{
				//thiscolor=data[j]*(remain-floor(remain))+data[j+1]*(1-(remain-floor(remain)))
				//nextcolor=data[j+1]*(remain-floor(remain))+data[j+2]*(1-(remain-floor(remain)))
				if(remain>1)
				{
					scaled[i]=data[j]*(remain/pixel_per_point)+data[j+1]*((1-remain)/pixel_per_point);
					remain--;
				}
				else
				{
					j++;
					scaled[i]=data[j]*(remain/pixel_per_point)+data[j+1]*((1-remain)/pixel_per_point);
					remain=pixel_per_point-(1-remain);
				}
			}

		}
		else
		{  //make line smaller (linear decimation, moving average)
			point_per_pixel=(to-from)/w;
			scaled=Array();
			j=0;
			remain=point_per_pixel;
			last_pixel=0;
			for(i=from; i<to; i++)
			{
				if(remain>1)
				{
					last_pixel+=data[i];
					remain--;
				}
				else
				{
					last_pixel+=data[i]*remain;
					scaled[j++]=last_pixel/point_per_pixel;
					last_pixel=data[i]*(1-remain);
					remain=point_per_pixel-(1-remain); //?
				}
			}
		}
	}

	//Add line to waterfall image
	base=(h-1)*w*4;
	for(x=0;x<w;x++)
	{
		color=waterfall_mkcolor(scaled[x]);
		for(i=0;i<4;i++)
			waterfall_image.data[base+x*4+i] = ((color>>>0)>>((3-i)*8))&0xff;
	}*/

	if (mathbox_mode==MATHBOX_MODES.WATERFALL) {
		//Handle mathbox
		for(var i=0;i<fft_size;i++) mathbox_data[i+mathbox_data_index*fft_size]=data[i];
		mathbox_shift();
	} else {
        //Add line to waterfall image
        oneline_image = canvas_context.createImageData(w,1);
        for (x=0;x<w;x++) {
            color=waterfall_mkcolor(data[x]);
            for(i=0;i<4;i++)
                oneline_image.data[x*4+i] = ((color>>>0)>>((3-i)*8))&0xff;
        }

        //Draw image
        canvas_context.putImageData(oneline_image, 0, canvas_actual_line--);
        shift_canvases();
        if(canvas_actual_line<0) add_canvas();
	}


}

/*
function waterfall_shift()
{
	w=canvas.width;
	h=canvas.height;
	for(y=0; y<h-1; y++)
	{
		for(i=0; i<w*4; i++)
			waterfall_image.data[y*w*4+i] = waterfall_image.data[(y+1)*w*4+i];
	}
}*/

function check_top_bar_congestion()
{
	var rmf=function(x){ return x.offsetLeft+x.offsetWidth; };
	var wet=e("webrx-rx-title");
	var wed=e("webrx-rx-desc");
	var rightmost=Math.max(rmf(wet),rmf(wed));
	var tl=e("openwebrx-main-buttons");

	[wet, wed].map(function(what) {
		if(rmf(what)>tl.offsetLeft-20) what.style.opacity=what.style.opacity="0";
		else wet.style.opacity=wed.style.opacity="1";
	});

}

var MATHBOX_MODES =
{
	UNINITIALIZED: 0,
	NONE: 1,
	WATERFALL: 2,
	CONSTELLATION: 3
};
var mathbox_mode = MATHBOX_MODES.UNINITIALIZED;
var mathbox;
var mathbox_element;

function mathbox_init()
{
	//mathbox_waterfall_history_length is defined in the config
	mathbox_data_max_depth = fft_fps * mathbox_waterfall_history_length; //how many lines can the buffer store
	mathbox_data_current_depth = 0; //how many lines are in the buffer currently
	mathbox_data_index = 0; //the index of the last empty line / the line to be overwritten
	mathbox_data = new Float32Array(fft_size * mathbox_data_max_depth);
	mathbox_data_global_index = 0;
	mathbox_correction_for_z = 0;

	mathbox = mathBox({
      plugins: ['core', 'controls', 'cursor', 'stats'],
      controls: { klass: THREE.OrbitControls },
    });
    three = mathbox.three;
    if(typeof three == "undefined") divlog("3D waterfall cannot be initialized because WebGL is not supported in your browser.", true);

    three.renderer.setClearColor(new THREE.Color(0x808080), 1.0);
	mathbox_container.appendChild((mathbox_element=three.renderer.domElement));
    view = mathbox
    .set({
      scale: 1080,
      focus: 3,
    })
    .camera({
      proxy: true,
      position: [-2, 1, 3],
    })
    .cartesian({
      range: [[-1, 1], [0, 1], [0, 1]],
      scale: [2, 2/3, 1],
    });

    view.axis({
      axis: 1,
      width: 3,
	  color: "#fff",
  });
    view.axis({
      axis: 2,
      width: 3,
	  color: "#fff",
	  //offset: [0, 0, 0],
  });
    view.axis({
      axis: 3,
      width: 3,
	  color: "#fff",
  });

    view.grid({
      width: 2,
      opacity: 0.5,
      axes: [1, 3],
      zOrder: 1,
	  color: "#fff",
    });

    //var remap = function (v) { return Math.sqrt(.5 + .5 * v); };


	var remap = function(x,z,t)
	{
		var currentTimePos = mathbox_data_global_index/(fft_fps*1.0);
		var realZAdd = (-(t-currentTimePos)/mathbox_waterfall_history_length);
		var zAdd = realZAdd - mathbox_correction_for_z;
		if(zAdd<-0.2 || zAdd>0.2) { mathbox_correction_for_z = realZAdd; }

		var xIndex = Math.trunc(((x+1)/2.0)*fft_size); //x: frequency
		var zIndex = Math.trunc(z*(mathbox_data_max_depth-1)); //z: time
		var realZIndex = mathbox_get_data_line(zIndex);
		if(!mathbox_data_index_valid(zIndex)) return {y: undefined, dBValue: undefined, zAdd: 0 };
		//if(realZIndex>=(mathbox_data_max_depth-1)) console.log("realZIndexundef", realZIndex, zIndex);
		var index = Math.trunc(xIndex + realZIndex * fft_size);
		/*if(mathbox_data[index]==undefined) console.log("Undef", index, mathbox_data.length, zIndex,
				realZIndex, mathbox_data_max_depth,
				mathbox_data_current_depth, mathbox_data_index);*/
		var dBValue = mathbox_data[index];
		//y=1;
		if(dBValue>waterfall_max_level) y = 1;
		else if(dBValue<waterfall_min_level) y = 0;
		else y = (dBValue-waterfall_min_level)/(waterfall_max_level-waterfall_min_level);
		mathbox_dbg = { dbv: dBValue, indexval: index, mbd: mathbox_data.length, yval: y };
		if(!y) y=0;
		return {y: y, dBValue: dBValue, zAdd: zAdd};
	}

    var points = view.area({
      expr: function (emit, x, z, i, j, t) {
		var y;
		remapResult=remap(x,z,t);
		if((y=remapResult.y)==undefined) return;
        emit(x, y, z+remapResult.zAdd);
      },
      width:  mathbox_waterfall_frequency_resolution,
      height: mathbox_data_max_depth - 1,
      channels: 3,
      axes: [1, 3],
    });

    var colors = view.area({
      expr: function (emit, x, z, i, j, t) {
		var dBValue;
		if((dBValue=remap(x,z,t).dBValue)==undefined) return;
		var color=waterfall_mkcolor(dBValue, mathbox_waterfall_colors);
        var b = (color&0xff)/255.0;
        var g = ((color&0xff00)>>8)/255.0;
        var r = ((color&0xff0000)>>16)/255.0;
        emit(r, g, b, 1.0);
      },
      width:  mathbox_waterfall_frequency_resolution,
      height: mathbox_data_max_depth - 1,
      channels: 4,
      axes: [1, 3],
    });

    view.surface({
      shaded: true,
      points: '<<',
      colors: '<',
      color: 0xFFFFFF,
    });

    view.surface({
      fill: false,
      lineX: false,
      lineY: false,
      points: '<<',
      colors: '<',
      color: 0xFFFFFF,
      width: 2,
      blending: 'add',
      opacity: .25,
      zBias: 5,
    });
	mathbox_mode = MATHBOX_MODES.NONE;

	//mathbox_element.style.width="100%";
	//mathbox_element.style.height="100%";

}

function mathbox_toggle()
{

	if(mathbox_mode == MATHBOX_MODES.UNINITIALIZED) mathbox_init();
	mathbox_mode = (mathbox_mode == MATHBOX_MODES.NONE) ? MATHBOX_MODES.WATERFALL : MATHBOX_MODES.NONE;
	mathbox_container.style.display = (mathbox_mode == MATHBOX_MODES.WATERFALL) ? "block" : "none";
	mathbox_clear_data();
	waterfall_clear();
}

function waterfall_clear()
{
	while(canvases.length) //delete all canvases
	{
		var x=canvases.shift();
		x.parentNode.removeChild(x);
		delete x;
	}
	add_canvas();
}

function openwebrx_resize()
{
	resize_canvases();
	resize_waterfall_container(true);
	resize_scale();
	check_top_bar_congestion();
}

function openwebrx_init()
{
	if(ios||is_chrome) e("openwebrx-big-grey").style.display="table-cell";
	(opb=e("openwebrx-play-button-text")).style.marginTop=(window.innerHeight/2-opb.clientHeight/2).toString()+"px";
	init_rx_photo();
	open_websocket();
    secondary_demod_init();
	place_panels(first_show_panel);
	window.setTimeout(function(){window.setInterval(debug_audio,1000);},1000);
	window.addEventListener("resize",openwebrx_resize);
	check_top_bar_congestion();

	//Synchronise volume with slider
	updateVolume();

}

function iosPlayButtonClick()
{
	//On iOS, we can only start audio from a click or touch event.
	audio_init();
	e("openwebrx-big-grey").style.opacity=0;
	window.setTimeout(function(){ e("openwebrx-big-grey").style.display="none"; },1100);
	audio_allowed = 1;
}

/*
window.setInterval(function(){
	sum=0;
	for(i=0;i<audio_received.length;i++)
		sum+=audio_received[i].length;
	divlog("audio buffer bytes: "+sum);
}, 2000);*/

/*function email(what)
{
	//| http://stackoverflow.com/questions/617647/where-is-my-one-line-implementation-of-rot13-in-javascript-going-wrong
	what=what.replace(/[a-zA-Z]/g,function(c){return String.fromCharCode((c<="Z"?90:122)>=(c=c.charCodeAt(0)+13)?c:c-26);});
	window.location.href="mailto:"+what;
}*/

var rt = function (s,n) {return s.replace(/[a-zA-Z]/g,function(c){return String.fromCharCode((c<="Z"?90:122)>=(c=c.charCodeAt(0)+n)?c:c-26);});}
var irt = function (s,n) {return s.replace(/[a-zA-Z]/g,function(c){return String.fromCharCode((c>="a"?97:65)<=(c=c.charCodeAt(0)-n)?c:c+26);});}
var sendmail2 = function (s) { window.location.href="mailto:"+irt(s.replace("=",String.fromCharCode(0100)).replace("$","."),8); }

var audio_debug_time_start=0;
var audio_debug_time_last_start=0;

function debug_audio()
{
	if(audio_debug_time_start==0) return; //audio_init has not been called
	time_now=(new Date()).getTime();
	audio_debug_time_since_last_call=(time_now-audio_debug_time_last_start)/1000;
	audio_debug_time_last_start=time_now; //now
	audio_debug_time_taken=(time_now-audio_debug_time_start)/1000;
	kbps_mult=(audio_compression=="adpcm")?8:16;
	//e("openwebrx-audio-sps").innerHTML=
	//	((audio_compression=="adpcm")?"ADPCM compressed":"uncompressed")+" audio downlink:<br/> "+(audio_buffer_current_size_debug*kbps_mult/audio_debug_time_since_last_call).toFixed(0)+" kbps ("+
	//	(audio_buffer_all_size_debug*kbps_mult/audio_debug_time_taken).toFixed(1)+" kbps avg.), feed at "+
	//	((audio_buffer_current_count_debug*audio_buffer_size)/audio_debug_time_taken).toFixed(1)+" sps output";

	var audio_speed_value=audio_buffer_current_size_debug*kbps_mult/audio_debug_time_since_last_call;
	progressbar_set(e("openwebrx-bar-audio-speed"),audio_speed_value/500000,"Audio stream ["+(audio_speed_value/1000).toFixed(0)+" kbps]",false);

	var audio_output_value=(audio_buffer_current_count_debug*audio_buffer_size)/audio_debug_time_taken;
	progressbar_set(e("openwebrx-bar-audio-output"),audio_output_value/55000,"Audio output ["+(audio_output_value/1000).toFixed(1)+" ksps]",audio_output_value>55000||audio_output_value<10000);

	audio_buffer_progressbar_update();

	var network_speed_value=debug_ws_data_received/audio_debug_time_taken;
	progressbar_set(e("openwebrx-bar-network-speed"),network_speed_value*8/2000,"Network usage ["+(network_speed_value*8).toFixed(1)+" kbps]",false);

	audio_buffer_current_size_debug=0;

	if(waterfall_measure_minmax) waterfall_measure_minmax_print();
}

// ========================================================
// =======================  PANELS  =======================
// ========================================================

panel_margin=5.9;

function pop_bottommost_panel(from)
{
	min_order=parseInt(from[0].dataset.panelOrder);
	min_index=0;
	for(i=0;i<from.length;i++)
	{
		actual_order=parseInt(from[i].dataset.panelOrder);
		if(actual_order<min_order)
		{
			min_index=i;
			min_order=actual_order;
		}
	}
	to_return=from[min_index];
	from.splice(min_index,1);
	return to_return;
}

function toggle_panel(what, on)
{
    var item=e(what);
    if(typeof on !== "undefined") 
    {
        if(item.openwebrxHidden && !on) return;
        if(!item.openwebrxHidden && on) return;
    }
	if(item.openwebrxDisableClick) return;
	item.style.transitionDuration="599ms";
	item.style.transitionDelay="0ms";
	if(!item.openwebrxHidden)
	{
		window.setTimeout(function(){item.openwebrxHidden=!item.openwebrxHidden; place_panels(); item.openwebrxDisableClick=false;},700);
		item.style.transform="perspective( 599px ) rotateX( 90deg )";
	}
	else
	{
		item.openwebrxHidden=!item.openwebrxHidden; place_panels();
	    window.setTimeout(function(){ item.openwebrxDisableClick=false;},700);
		item.style.transform="perspective( 599px ) rotateX( 0deg )";
	}
	item.style.transitionDuration="0";

	item.openwebrxDisableClick=true;

}

function first_show_panel(panel)
{
	panel.style.transitionDuration=0;
	panel.style.transitionDelay=0;
	rotx=(Math.random()>0.5)?-90:90;
	roty=0;
	if(Math.random()>0.5)
	{
		rottemp=rotx;
		rotx=roty;
		roty=rottemp;
	}
	if(rotx!=0 && Math.random()>0.5) rotx=270;
	//console.log(rotx,roty);
	transformString = "perspective( 599px ) rotateX( %1deg ) rotateY( %2deg )"
		.replace("%1",rotx.toString()).replace("%2",roty.toString());
	//console.log(transformString);
	//console.log(panel);
	panel.style.transform=transformString;
	window.setTimeout(function() {
		panel.style.transitionDuration="599ms";
		panel.style.transitionDelay=(Math.floor(Math.random()*500)).toString()+"ms";
		panel.style.transform="perspective( 599px ) rotateX( 0deg ) rotateY( 0deg )";
		//panel.style.transitionDuration="0ms";
		//panel.style.transitionDelay="0";
	}, 1);
}

function place_panels(function_apply)
{
	if(function_apply == undefined) function_apply = function(x){};
	var hoffset=0; //added this because the first panel should not have such great gap below
	var left_col=[];
	var right_col=[];
	var plist=e("openwebrx-panels-container").children;
	for(i=0;i<plist.length;i++)
	{
		c=plist[i];
		if(c.className=="openwebrx-panel")
		{
			if(c.openwebrxHidden)
			{
				c.style.display="none";
				continue;
			}
			c.style.display="block";
			c.openwebrxPanelTransparent=(!!c.dataset.panelTransparent);
			newSize=c.dataset.panelSize.split(",");
			if (c.dataset.panelPos=="left") { left_col.push(c); }
			else if(c.dataset.panelPos=="right") { right_col.push(c); }
			c.style.width=newSize[0]+"px";
			//c.style.height=newSize[1]+"px";
			if(!c.openwebrxPanelTransparent) c.style.margin=panel_margin.toString()+"px";
			else c.style.marginLeft=panel_margin.toString()+"px";
			c.openwebrxPanelWidth=parseInt(newSize[0]);
			c.openwebrxPanelHeight=parseInt(newSize[1]);
		}
	}

	y=hoffset; //was y=0 before hoffset
	while(left_col.length>0)
	{
		p=pop_bottommost_panel(left_col);
		p.style.left="0px";
		p.style.bottom=y.toString()+"px";
		p.style.visibility="visible";
		y+=p.openwebrxPanelHeight+((p.openwebrxPanelTransparent)?0:3)*panel_margin;
		if(function_apply) function_apply(p);
        //console.log(p.id, y, p.openwebrxPanelTransparent);
	}
	y=hoffset;
	while(right_col.length>0)
	{
		p=pop_bottommost_panel(right_col);
		p.style.right=(e("webrx-canvas-container").offsetWidth-e("webrx-canvas-container").clientWidth).toString()+"px"; //get scrollbar width
		p.style.bottom=y.toString()+"px";
		p.style.visibility="visible";
        y+=p.openwebrxPanelHeight+((p.openwebrxPanelTransparent)?0:3)*panel_margin;
		if(function_apply) function_apply(p);
	}
}

function progressbar_set(obj,val,text,over)
{
	if (val<0.05) val=0;
	if (val>1) val=1;
	var innerBar=null;
	var innerText=null;
	for(var i=0;i<obj.children.length;i++)
	{
		if(obj.children[i].className=="openwebrx-progressbar-text") innerText=obj.children[i];
		else if(obj.children[i].className=="openwebrx-progressbar-bar") innerBar=obj.children[i];
	}
	if(innerBar==null) return;
	//.h: function animate(object,style_name,unit,from,to,accel,time_ms,fps,to_exec)
	animate(innerBar,"width","px",innerBar.clientWidth,val*obj.clientWidth,0.7,700,60);
	//innerBar.style.width=(val*100).toFixed(0)+"%";
	innerBar.style.backgroundColor=(over)?"#ff6262":"#00aba6";
	if(innerText==null) return;
	innerText.innerHTML=text;
}

function demodulator_buttons_update()
{
	$(".openwebrx-demodulator-button").removeClass("highlighted");
    if(secondary_demod) $("#openwebrx-button-dig").addClass("highlighted");
    else switch(demodulators[0].subtype)
	{
	case "nfm":
		$("#openwebrx-button-nfm").addClass("highlighted");
		break;
	case "am":
		$("#openwebrx-button-am").addClass("highlighted");
		break;
	case "lsb":
	case "usb":
	case "cw":
		if(demodulators[0].high_cut-demodulators[0].low_cut<300)
			$("#openwebrx-button-cw").addClass("highlighted");
		else
		{
			if(demodulators[0].high_cut<0) 
				$("#openwebrx-button-lsb").addClass("highlighted");
			else if(demodulators[0].low_cut>0) 
				$("#openwebrx-button-usb").addClass("highlighted");
			else $("#openwebrx-button-lsb, #openwebrx-button-usb").addClass("highlighted");
		}
		break;
	}
}
function demodulator_analog_replace_last() { demodulator_analog_replace(last_analog_demodulator_subtype); }

/*
  _____  _       _                     _           
 |  __ \(_)     (_)                   | |          
 | |  | |_  __ _ _ _ __ ___   ___   __| | ___  ___ 
 | |  | | |/ _` | | '_ ` _ \ / _ \ / _` |/ _ \/ __|
 | |__| | | (_| | | | | | | | (_) | (_| |  __/\__ \
 |_____/|_|\__, |_|_| |_| |_|\___/ \__,_|\___||___/
            __/ |                                  
           |___/                                   
*/

secondary_demod = false;
secondary_demod_offset_freq = 0;
secondary_demod_waterfall_queue = [];

function demodulator_digital_replace_last() 
{ 
    demodulator_digital_replace(last_digital_demodulator_subtype); 
    secondary_demod_listbox_update();
}
function demodulator_digital_replace(subtype)
{
    switch(subtype) 
    {
    case "bpsk31":
    case "rtty":
        secondary_demod_start(subtype);
        demodulator_analog_replace('usb', true);
        demodulator_buttons_update();
        break;
    }
    toggle_panel("openwebrx-panel-digimodes", true);
}

function secondary_demod_create_canvas()
{
	var new_canvas = document.createElement("canvas");
	new_canvas.width=secondary_fft_size;
	new_canvas.height=$(secondary_demod_canvas_container).height();
	new_canvas.style.width=$(secondary_demod_canvas_container).width()+"px";
	new_canvas.style.height=$(secondary_demod_canvas_container).height()+"px";
    console.log(new_canvas.width, new_canvas.height, new_canvas.style.width, new_canvas.style.height);
	secondary_demod_current_canvas_actual_line=new_canvas.height-1;
	$(secondary_demod_canvas_container).children().last().before(new_canvas);
    return new_canvas;
}

function secondary_demod_remove_canvases()
{
    $(secondary_demod_canvas_container).children("canvas").remove();
}

function secondary_demod_init_canvases()
{
    secondary_demod_remove_canvases();
    secondary_demod_canvases=[];
    secondary_demod_canvases.push(secondary_demod_create_canvas());
    secondary_demod_canvases.push(secondary_demod_create_canvas());
    secondary_demod_canvases[0].openwebrx_top=-$(secondary_demod_canvas_container).height();
    secondary_demod_canvases[1].openwebrx_top=0;
    secondary_demod_canvases_update_top();
    secondary_demod_current_canvas_context = secondary_demod_canvases[0].getContext("2d");
    secondary_demod_current_canvas_actual_line=$(secondary_demod_canvas_container).height()-1;
    secondary_demod_current_canvas_index=0;
    secondary_demod_canvases_initialized=true;
    //secondary_demod_update_channel_freq_from_event();
    mkscale(); //so that the secondary waterfall zoom level will be initialized
}

function secondary_demod_canvases_update_top()
{
    for(var i=0;i<2;i++) secondary_demod_canvases[i].style.top=secondary_demod_canvases[i].openwebrx_top+"px";
}

function secondary_demod_swap_canvases()
{
    console.log("swap");
    secondary_demod_canvases[0+!secondary_demod_current_canvas_index].openwebrx_top-=$(secondary_demod_canvas_container).height()*2;
    secondary_demod_current_canvas_index=0+!secondary_demod_current_canvas_index;
    secondary_demod_current_canvas_context = secondary_demod_canvases[secondary_demod_current_canvas_index].getContext("2d");
    secondary_demod_current_canvas_actual_line=$(secondary_demod_canvas_container).height()-1;
}

function secondary_demod_init()
{
    $("#openwebrx-panel-digimodes")[0].openwebrxHidden = true;
    secondary_demod_canvas_container = $("#openwebrx-digimode-canvas-container")[0];
    $(secondary_demod_canvas_container)
        .mousemove(secondary_demod_canvas_container_mousemove)
        .mouseup(secondary_demod_canvas_container_mouseup)
        .mousedown(secondary_demod_canvas_container_mousedown)
        .mouseenter(secondary_demod_canvas_container_mousein)
        .mouseleave(secondary_demod_canvas_container_mouseout);
}

function secondary_demod_start(subtype) 
{ 
    secondary_demod_canvases_initialized = false;
	ws.send(JSON.stringify({"type":"dspcontrol","params":{"secondary_mod":subtype}}));
    secondary_demod = subtype;
}

function secondary_demod_set()
{
	ws.send(JSON.stringify({"type":"dspcontrol","params":{"secondary_offset_freq":secondary_demod_offset_freq}}));
}

function secondary_demod_stop()
{
	ws.send(JSON.stringify({"type":"dspcontrol","params":{"secondary_mod":false}}));
    secondary_demod = false;
    secondary_demod_waterfall_queue = [];
}

function secondary_demod_waterfall_add_queue(x)
{
    secondary_demod_waterfall_queue.push(x);
}

function secondary_demod_push_binary_data(x)
{
    secondary_demod_push_data(Array.from(x).map( y => (y)?"1":"0" ).join(""));
}

function secondary_demod_push_data(x)
{
    x=Array.from(x).map((y)=>{
        var c=y.charCodeAt(0);
        if(y=="\r") return "&nbsp;";
        if(y=="\n") return "&nbsp;";
        //if(y=="\n") return "<br />";
        if(c<32||c>126) return "";
        if(y=="&") return "&amp;";
        if(y=="<") return "&lt;";
        if(y==">") return "&gt;";
        if(y==" ") return "&nbsp;";
        return y;
    }).join("");
    $("#openwebrx-cursor-blink").before("<span class=\"part\"><span class=\"subpart\">"+x+"</span></span>");
}

function secondary_demod_data_clear()
{
    $("#openwebrx-cursor-blink").prevAll().remove();
}

function secondary_demod_close_window()
{
    secondary_demod_stop();
    toggle_panel("openwebrx-panel-digimodes", false);
}

secondary_demod_fft_offset_db=30; //need to calculate that later

function secondary_demod_waterfall_add(data)
{
    if(!secondary_demod) return;
	var w=secondary_fft_size;

	//Add line to waterfall image
	var oneline_image = secondary_demod_current_canvas_context.createImageData(w,1);
	for(x=0;x<w;x++)
	{
		var color=waterfall_mkcolor(data[x]+secondary_demod_fft_offset_db);
		for(i=0;i<4;i++) oneline_image.data[x*4+i] = ((color>>>0)>>((3-i)*8))&0xff;
	}

	//Draw image
	secondary_demod_current_canvas_context.putImageData(oneline_image, 0, secondary_demod_current_canvas_actual_line--);
    secondary_demod_canvases.map((x)=>{x.openwebrx_top += 1;});
    secondary_demod_canvases_update_top();
	if(secondary_demod_current_canvas_actual_line<0) secondary_demod_swap_canvases();
}

var secondary_demod_canvases_initialized = false;

function secondary_demod_waterfall_dequeue()
{
    if(!secondary_demod || !secondary_demod_canvases_initialized) return;
	if(secondary_demod_waterfall_queue.length) secondary_demod_waterfall_add(secondary_demod_waterfall_queue.shift());
	if(secondary_demod_waterfall_queue.length>Math.max(fft_fps/2,20)) //in case of fft overflow
	{
		console.log("secondary waterfall overflow, queue length:", secondary_demod_waterfall_queue.length);
		while(secondary_demod_waterfall_queue.length) secondary_demod_waterfall_add(secondary_demod_waterfall_queue.shift());
	}
} 

secondary_demod_listbox_updating = false;
function secondary_demod_listbox_changed()
{
    if(secondary_demod_listbox_updating) return;
    switch ($("#openwebrx-secondary-demod-listbox")[0].value)
    {
        case "none":
            demodulator_analog_replace_last();
            break;
        case "bpsk31":
            demodulator_digital_replace('bpsk31');
            break;
        case "rtty":
            demodulator_digital_replace('rtty');
            break;
    }
}

function secondary_demod_listbox_update()
{
    secondary_demod_listbox_updating = true;
    $("#openwebrx-secondary-demod-listbox").val((secondary_demod)?secondary_demod:"none");
    console.log("update");
    secondary_demod_listbox_updating = false;
}

secondary_demod_channel_freq=1000;
function secondary_demod_update_marker()
{
    var width =  Math.max( (secondary_bw / (if_samp_rate/2)) * secondary_demod_canvas_width, 5);
    var center_at = (secondary_demod_channel_freq / (if_samp_rate/2)) * secondary_demod_canvas_width + secondary_demod_canvas_left;
    var left = center_at-width/2;
    //console.log("sdum", width, left);
    $("#openwebrx-digimode-select-channel").width(width).css("left",left+"px") 
}

secondary_demod_waiting_for_set = false;
function secondary_demod_update_channel_freq_from_event(evt)
{
    if(typeof evt !== "undefined")
    {
        var relativeX=(evt.offsetX)?evt.offsetX:evt.layerX;
        secondary_demod_channel_freq=secondary_demod_low_cut + 
            (relativeX/$(secondary_demod_canvas_container).width()) * (secondary_demod_high_cut-secondary_demod_low_cut);
    }
    //console.log("toset:", secondary_demod_channel_freq);
    if(!secondary_demod_waiting_for_set)
    {
        secondary_demod_waiting_for_set = true;
        window.setTimeout(()=>{
            ws.send(JSON.stringify({"type":"dspcontrol","params":{"secondary_offset_freq":Math.floor(secondary_demod_channel_freq)}}));
            //console.log("doneset:", secondary_demod_channel_freq);
            secondary_demod_waiting_for_set = false;
        }, 50);
    }
    secondary_demod_update_marker();
}

secondary_demod_mousedown=false;
function secondary_demod_canvas_container_mousein()
{
    $("#openwebrx-digimode-select-channel").css("opacity","0.7"); //.css("border-width", "1px");
}

function secondary_demod_canvas_container_mouseout()
{
    $("#openwebrx-digimode-select-channel").css("opacity","0");
}

function secondary_demod_canvas_container_mousemove(evt)
{
    if(secondary_demod_mousedown) secondary_demod_update_channel_freq_from_event(evt);
}

function secondary_demod_canvas_container_mousedown(evt)
{
    if(evt.which==1) secondary_demod_mousedown=true;
}

function secondary_demod_canvas_container_mouseup(evt)
{
    if(evt.which==1) secondary_demod_mousedown=false;
    secondary_demod_update_channel_freq_from_event(evt);
}


function secondary_demod_waterfall_set_zoom(low_cut, high_cut)
{
    if(!secondary_demod || !secondary_demod_canvases_initialized) return;
    if(low_cut<0 && high_cut<0)
    {
        var hctmp = high_cut;
        var lctmp = low_cut;
        low_cut = -hctmp;
        low_cut = -lctmp;
    }
    else if(low_cut<0 && high_cut>0)
    {
        high_cut=Math.max(Math.abs(high_cut), Math.abs(low_cut));
        low_cut=0;
    }
    secondary_demod_low_cut = low_cut;
    secondary_demod_high_cut = high_cut;
    var shown_bw = high_cut-low_cut;
    secondary_demod_canvas_width = $(secondary_demod_canvas_container).width()  * (if_samp_rate/2)/shown_bw;
    secondary_demod_canvas_left = -secondary_demod_canvas_width*(low_cut/(if_samp_rate/2));
    //console.log("setzoom", secondary_demod_canvas_width, secondary_demod_canvas_left, low_cut, high_cut);
    secondary_demod_canvases.map((x)=>{$(x).css("left",secondary_demod_canvas_left+"px").css("width",secondary_demod_canvas_width+"px");});
    secondary_demod_update_channel_freq_from_event();
}

function sdr_profile_changed() {
    value = $('#openwebrx-sdr-profiles-listbox').val();
    ws.send(JSON.stringify({ type:"selectprofile", params:{ profile:value }}));
}<|MERGE_RESOLUTION|>--- conflicted
+++ resolved
@@ -1198,114 +1198,6 @@
 
 						waterfall_init();
 						audio_preinit();
-<<<<<<< HEAD
-						break;
-					case "bandwidth":
-						bandwidth=parseInt(param[1]);
-						break;
-					case "center_freq":
-						center_freq=parseInt(param[1]); //there was no ; and it was no problem... why?
-						break;
-					case "fft_size":
-						fft_size=parseInt(param[1]);
-						break;
-					case "secondary_fft_size":
-						secondary_fft_size=parseInt(param[1]);
-						break;
-                    case "secondary_setup":
-                        secondary_demod_init_canvases();
-                        break;
-                    case "if_samp_rate":
-                        if_samp_rate=parseInt(param[1]);
-                        break;
-                    case "secondary_bw":
-                        secondary_bw=parseFloat(param[1]);
-                        break;
-					case "fft_fps":
-						fft_fps=parseInt(param[1]);
-						break;
-					case "audio_compression":
-						audio_compression=param[1];
-						divlog( "Audio stream is "+ ((audio_compression=="adpcm")?"compressed":"uncompressed")+"." )
-						break;
-					case "fft_compression":
-						fft_compression=param[1];
-						divlog( "FFT stream is "+ ((fft_compression=="adpcm")?"compressed":"uncompressed")+"." )
-						break;
-					case "cpu_usage":
-						var server_cpu_usage=parseInt(param[1]);
-						progressbar_set(e("openwebrx-bar-server-cpu"),server_cpu_usage/100,"Server CPU ["+param[1]+"%]",server_cpu_usage>85);
-						break;
-					case "clients":
-						var clients_num=parseInt(param[1]);
-						progressbar_set(e("openwebrx-bar-clients"),clients_num/max_clients_num,"Clients ["+param[1]+"]",clients_num>max_clients_num*0.85);
-						break;
-					case "max_clients":
-						max_clients_num=parseInt(param[1]);
-						break;
-					case "s":
-						smeter_level=parseFloat(param[1]);
-						setSmeterAbsoluteValue(smeter_level);
-						break;
-				}
-			}
-		/*}
-		catch(err)
-		{
-			divlog("Received invalid message over WebSocket.");
-		}*/
-	} else if (first3Chars=='MET')
-    {
-        var stringData=arrayBufferToString(evt.data);
-        var metaPanels = Array.prototype.filter.call(document.getElementsByClassName('openwebrx-panel'), function(el) {
-            return el.dataset.panelName == 'metadata';
-        });
-
-        var meta = {};
-        stringData.substr(4).split(";").forEach(function(s) {
-            var item = s.split(":");
-            meta[item[0]] = item[1];
-        });
-
-        var update = function(el) {
-            el.innerHTML = "";
-        }
-        if (meta.protocol) switch (meta.protocol) {
-            case 'DMR':
-                if (meta.slot) {
-                    var html = 'Timeslot: ' + meta.slot;
-                    if (meta.type) html += ' Typ: ' + meta.type;
-                    if (meta.source && meta.target) html += ' Source: ' + meta.source + ' Target: ' + meta.target;
-                    update = function(el) {
-                        var slotEl = el.getElementsByClassName('slot-' + meta.slot);
-                        if (!slotEl.length) {
-                            slotEl = document.createElement('div');
-                            slotEl.className = 'slot-' + meta.slot;
-                            el.appendChild(slotEl);
-                        } else {
-                            slotEl = slotEl[0];
-                        }
-                        slotEl.innerHTML = html;
-                    };
-                }
-                break;
-            case 'YSF':
-                var strings = [];
-                if (meta.source) strings.push("Source: " + meta.source);
-                if (meta.target) strings.push("Destination: " + meta.target);
-                if (meta.up) strings.push("Up: " + meta.up);
-                if (meta.down) strings.push("Down: " + meta.down);
-                var html = strings.join(' ');
-                update = function(el) {
-                    el.innerHTML = html;
-                }
-                break;
-        }
-
-        metaPanels.forEach(update);
-    }
-=======
->>>>>>> a85a6c69
 
 						if (audio_allowed && !audio_initialized) audio_init();
 						waterfall_clear();
