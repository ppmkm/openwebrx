from http.server import HTTPServer
from owrx.http import RequestHandler
from owrx.config import PropertyManager
from owrx.feature import  FeatureDetector
from owrx.source import SdrService, ClientRegistry
from socketserver import ThreadingMixIn
from owrx.sdrhu import SdrHuUpdater

import logging
logging.basicConfig(level = logging.DEBUG, format = "%(asctime)s - %(name)s - %(levelname)s - %(message)s")


class ThreadedHttpServer(ThreadingMixIn, HTTPServer):
    pass


def main():
    print("""

OpenWebRX - Open Source SDR Web App for Everyone!  | for license see LICENSE file in the package
_________________________________________________________________________________________________

Author contact info:    Andras Retzler, HA7ILM <randras@sdr.hu>

    """)

    pm = PropertyManager.getSharedInstance().loadConfig("config_webrx")

    featureDetector = FeatureDetector()
    if not featureDetector.is_available("core"):
        print("you are missing required dependencies to run openwebrx. "
              "please check that the following core requirements are installed:")
        print(", ".join(featureDetector.get_requirements("core")))
        return
<<<<<<< HEAD
    if cfg.start_rtl_thread:
        nmux_bufcnt = nmux_bufsize = 0
        while nmux_bufsize < cfg.samp_rate/4: nmux_bufsize += 4096
        while nmux_bufsize * nmux_bufcnt < cfg.nmux_memory * 1e6: nmux_bufcnt += 1
        if nmux_bufcnt == 0 or nmux_bufsize == 0:
            print "[openwebrx-main] Error: nmux_bufsize or nmux_bufcnt is zero. These depend on nmux_memory and samp_rate options in config_webrx.py"
            return
        print "[openwebrx-main] nmux_bufsize = %d, nmux_bufcnt = %d" % (nmux_bufsize, nmux_bufcnt)
        cfg.start_rtl_command += "| nmux --bufsize %d --bufcnt %d --port %d --address 127.0.0.1" % (nmux_bufsize, nmux_bufcnt, cfg.iq_server_port)
        rtl_thread=threading.Thread(target = lambda:subprocess.Popen(cfg.start_rtl_command, shell=True),  args=())
        rtl_thread.start()
        print "[openwebrx-main] Started rtl_thread: "+cfg.start_rtl_command
    print "[openwebrx-main] Waiting for I/Q server to start..."
    while True:
        testsock=socket.socket()
        try: testsock.connect(("127.0.0.1", cfg.iq_server_port))
        except:
            time.sleep(0.1)
            continue
        testsock.close()
        break
    print "[openwebrx-main] I/Q server started."

    #Initialize clients
    clients=[]
    clients_mutex=threading.Lock()
    lock_try_time=0

    #Start watchdog thread
    print "[openwebrx-main] Starting watchdog threads."
    mutex_test_thread=threading.Thread(target = mutex_test_thread_function, args = ())
    mutex_test_thread.start()
    mutex_watchdog_thread=threading.Thread(target = mutex_watchdog_thread_function, args = ())
    mutex_watchdog_thread.start()


    #Start spectrum thread
    print "[openwebrx-main] Starting spectrum thread."
    spectrum_thread=threading.Thread(target = spectrum_thread_function, args = ())
    spectrum_thread.start()
    #spectrum_watchdog_thread=threading.Thread(target = spectrum_watchdog_thread_function, args = ())
    #spectrum_watchdog_thread.start()

    get_cpu_usage()
    bcastmsg_thread=threading.Thread(target = bcastmsg_thread_function, args = ())
    bcastmsg_thread.start()

    #threading.Thread(target = measure_thread_function, args = ()).start()

    #Start sdr.hu update thread
    if sdrhu and cfg.sdrhu_key and cfg.sdrhu_public_listing:
        print "[openwebrx-main] Starting sdr.hu update thread..."
        avatar_ctime=str(os.path.getctime("htdocs/gfx/openwebrx-avatar.png"))
        sdrhu_thread=threading.Thread(target = sdrhu.run, args = ())
        sdrhu_thread.start()

    #Start HTTP thread
    httpd = MultiThreadHTTPServer(('', cfg.web_port), WebRXHandler)
    print('[openwebrx-main] Starting HTTP server.')
    access_log("Starting OpenWebRX...")
    httpd.serve_forever()


# This is a debug function below:
measure_value=0
def measure_thread_function():
    global measure_value
    while True:
        print "[openwebrx-measure] value is",measure_value
        measure_value=0
        time.sleep(1)

def bcastmsg_thread_function():
    global clients
    while True:
        time.sleep(3)
        try: cpu_usage=get_cpu_usage()
        except: cpu_usage=0
        cma("bcastmsg_thread")
        for i in range(0,len(clients)):
            clients[i].bcastmsg="MSG cpu_usage={0} clients={1}".format(int(cpu_usage*100),len(clients))
        cmr()

def mutex_test_thread_function():
    global clients_mutex, lock_try_time
    while True:
        time.sleep(0.5)
        lock_try_time=time.time()
        clients_mutex.acquire()
        clients_mutex.release()
        lock_try_time=0

def cma(what): #clients_mutex acquire
    global clients_mutex
    global clients_mutex_locker
    if not clients_mutex.locked(): clients_mutex_locker = what
    clients_mutex.acquire()

def cmr():
    global clients_mutex
    global clients_mutex_locker
    clients_mutex_locker = None
    clients_mutex.release()

def mutex_watchdog_thread_function():
    global lock_try_time
    global clients_mutex_locker
    global clients_mutex
    while True:
        if lock_try_time != 0 and time.time()-lock_try_time > 3.0:
            #if 3 seconds pass without unlock
            print "[openwebrx-mutex-watchdog] Mutex unlock timeout. Locker: \""+str(clients_mutex_locker)+"\" Now unlocking..."
            clients_mutex.release()
        time.sleep(0.5)
=======
>>>>>>> a85a6c69

    # Get error messages about unknown / unavailable features as soon as possible
    SdrService.loadProps()

    if "sdrhu_key" in pm and pm["sdrhu_public_listing"]:
        updater = SdrHuUpdater()
        updater.start()

    server = ThreadedHttpServer(('0.0.0.0', pm.getPropertyValue("web_port")), RequestHandler)
    server.serve_forever()

<<<<<<< HEAD
def spectrum_thread_function():
    global clients, spectrum_dsp, spectrum_thread_watchdog_last_tick
    spectrum_dsp=dsp=csdr.dsp()
    dsp.nc_port=cfg.iq_server_port
    dsp.set_demodulator("fft")
    dsp.set_samp_rate(cfg.samp_rate)
    dsp.set_fft_size(cfg.fft_size)
    dsp.set_fft_fps(cfg.fft_fps)
    dsp.set_fft_averages(int(round(1.0 * cfg.samp_rate / cfg.fft_size / cfg.fft_fps / (1.0 - cfg.fft_voverlap_factor))) if cfg.fft_voverlap_factor>0 else 0)
    dsp.set_fft_compression(cfg.fft_compression)
    dsp.set_format_conversion(cfg.format_conversion)
    apply_csdr_cfg_to_dsp(dsp)
    sleep_sec=0.87/cfg.fft_fps
    print "[openwebrx-spectrum] Spectrum thread initialized successfully."
    dsp.start()
    if cfg.csdr_dynamic_bufsize:
        dsp.read_async(8) #dummy read to skip bufsize & preamble
        print "[openwebrx-spectrum] Note: CSDR_DYNAMIC_BUFSIZE_ON = 1"
    print "[openwebrx-spectrum] Spectrum thread started."
    bytes_to_read=int(dsp.get_fft_bytes_to_read())
    spectrum_thread_counter=0
    while True:
        data=dsp.read_async(bytes_to_read)
        if data is None:
            time.sleep(.01)
            continue
        #print "gotcha",len(data),"bytes of spectrum data via spectrum_thread_function()"
        if spectrum_thread_counter >= cfg.fft_fps:
            spectrum_thread_counter=0
            spectrum_thread_watchdog_last_tick = time.time() #once every second
        else: spectrum_thread_counter+=1
        cma("spectrum_thread")
        correction=0
        for i in range(0,len(clients)):
            i-=correction
            if (clients[i].ws_started):
                if clients[i].spectrum_queue.full():
                    print "[openwebrx-spectrum] client spectrum queue full, closing it."
                    close_client(i, False)
                    correction+=1
                else:
                    clients[i].spectrum_queue.put([data]) # add new string by "reference" to all clients
        cmr()

def get_client_by_id(client_id, use_mutex=True):
    global clients
    output=-1
    if use_mutex: cma("get_client_by_id")
    for i in range(0,len(clients)):
        if(clients[i].id==client_id):
            output=i
            break
    if use_mutex: cmr()
    if output==-1:
        raise ClientNotFoundException
    else:
        return output

def log_client(client, what):
    print "[openwebrx-httpd] client {0}#{1} :: {2}".format(client.ip,client.id,what)

def cleanup_clients(end_all=False):
    # - if a client doesn't open websocket for too long time, we drop it
    # - or if end_all is true, we drop all clients
    global clients
    cma("cleanup_clients")
    correction=0
    for i in range(0,len(clients)):
        i-=correction
        #print "cleanup_clients:: len(clients)=", len(clients), "i=", i
        if end_all or ((not clients[i].ws_started) and (time.time()-clients[i].gen_time)>45):
            if not end_all: print "[openwebrx] cleanup_clients :: client timeout to open WebSocket"
            close_client(i, False)
            correction+=1
    cmr()

def generate_client_id(ip):
    #add a client
    global clients
    new_client=namedtuple("ClientStruct", "id gen_time ws_started sprectum_queue ip closed bcastmsg dsp loopstat")
    new_client.id=md5.md5(str(random.random())).hexdigest()
    new_client.gen_time=time.time()
    new_client.ws_started=False # to check whether client has ever tried to open the websocket
    new_client.spectrum_queue=Queue.Queue(1000)
    new_client.ip=ip
    new_client.bcastmsg=""
    new_client.closed=[False] #byref, not exactly sure if required
    new_client.dsp=None
    cma("generate_client_id")
    clients.append(new_client)
    log_client(new_client,"client added. Clients now: {0}".format(len(clients)))
    cmr()
    cleanup_clients()
    return new_client.id

def close_client(i, use_mutex=True):
    global clients
    log_client(clients[i],"client being closed.")
    if use_mutex: cma("close_client")
    try:
        clients[i].dsp.stop()
    except:
        exc_type, exc_value, exc_traceback = sys.exc_info()
        print "[openwebrx] close_client dsp.stop() :: error -",exc_type,exc_value
        traceback.print_tb(exc_traceback)
    clients[i].closed[0]=True
    access_log("Stopped streaming to client: "+clients[i].ip+"#"+str(clients[i].id)+" (users now: "+str(len(clients)-1)+")")
    del clients[i]
    if use_mutex: cmr()

# http://www.codeproject.com/Articles/462525/Simple-HTTP-Server-and-Client-in-Python
# some ideas are used from the artice above

class WebRXHandler(BaseHTTPRequestHandler):
    def proc_read_thread():
        pass

    def send_302(self,what):
        self.send_response(302)
        self.send_header('Content-type','text/html')
        self.send_header("Location", "http://{0}:{1}/{2}".format(cfg.server_hostname,cfg.web_port,what))
        self.end_headers()
        self.wfile.write("<html><body><h1>Object moved</h1>Please <a href=\"/{0}\">click here</a> to continue.</body></html>".format(what))


    def do_GET(self):
        self.connection.setsockopt(socket.IPPROTO_TCP, socket.TCP_NODELAY, 1)
        global dsp_plugin, clients_mutex, clients, avatar_ctime, sw_version, receiver_failed
        rootdir = 'htdocs'
        self.path=self.path.replace("..","")
        path_temp_parts=self.path.split("?")
        self.path=path_temp_parts[0]
        request_param=path_temp_parts[1] if(len(path_temp_parts)>1) else ""
        access_log("GET "+self.path+" from "+self.client_address[0])
        try:
            if self.path=="/":
                self.path="/index.wrx"
            # there's even another cool tip at http://stackoverflow.com/questions/4419650/how-to-implement-timeout-in-basehttpserver-basehttprequesthandler-python
            #if self.path[:5]=="/lock": cma("do_GET /lock/") # to test mutex_watchdog_thread. Do not uncomment in production environment!
            if self.path[:4]=="/ws/":
                print "[openwebrx-ws] Client requested WebSocket connection"
                if receiver_failed: self.send_error(500,"Internal server error")
                try:
                    # ========= WebSocket handshake  =========
                    ws_success=True
                    try:
                        rxws.handshake(self)
                        cma("do_GET /ws/")
                        client_i=get_client_by_id(self.path[4:], False)
                        myclient=clients[client_i]
                    except rxws.WebSocketException: ws_success=False
                    except ClientNotFoundException: ws_success=False
                    finally:
                        if clients_mutex.locked(): cmr()
                    if not ws_success:
                        self.send_error(400, 'Bad request.')
                        return

                    # ========= Client handshake =========
                    if myclient.ws_started:
                        print "[openwebrx-httpd] error: second WS connection with the same client id, throwing it."
                        self.send_error(400, 'Bad request.') #client already started
                        return
                    rxws.send(self, "CLIENT DE SERVER openwebrx.py")
                    client_ans=rxws.recv(self, True)
                    if client_ans[:16]!="SERVER DE CLIENT":
                        rxws.send("ERR Bad answer.")
                        return
                    myclient.ws_started=True
                    #send default parameters
                    rxws.send(self, "MSG center_freq={0} bandwidth={1} fft_size={2} fft_fps={3} audio_compression={4} fft_compression={5} max_clients={6} setup".format(str(cfg.shown_center_freq),str(cfg.samp_rate),cfg.fft_size,cfg.fft_fps,cfg.audio_compression,cfg.fft_compression,cfg.max_clients))

                    # ========= Initialize DSP =========
                    dsp=csdr.dsp()
                    dsp_initialized=False
                    dsp.set_audio_compression(cfg.audio_compression)
                    dsp.set_fft_compression(cfg.fft_compression) #used by secondary chains
                    dsp.set_format_conversion(cfg.format_conversion)
                    dsp.set_offset_freq(0)
                    dsp.set_bpf(-4000,4000)
                    dsp.set_secondary_fft_size(cfg.digimodes_fft_size)
                    dsp.nc_port=cfg.iq_server_port
                    apply_csdr_cfg_to_dsp(dsp)
                    myclient.dsp=dsp
                    do_secondary_demod=False
                    access_log("Started streaming to client: "+self.client_address[0]+"#"+myclient.id+" (users now: "+str(len(clients))+")")

                    while True:
                        myclient.loopstat=0
                        if myclient.closed[0]:
                            print "[openwebrx-httpd:ws] client closed by other thread"
                            break

                        # ========= send audio =========
                        if dsp_initialized:
                            myclient.loopstat=10
                            temp_audio_data=dsp.read_async(256)
                            if (temp_audio_data is not None):
                                myclient.loopstat=11
                                rxws.send(self, temp_audio_data, "AUD ")
                            else:
                                #time.sleep((256.0 * 32) / 11025)
                                time.sleep(.01)

                        # ========= send spectrum =========
                        while not myclient.spectrum_queue.empty():
                            myclient.loopstat=20
                            spectrum_data=myclient.spectrum_queue.get()
                            #spectrum_data_mid=len(spectrum_data[0])/2
                            #rxws.send(self, spectrum_data[0][spectrum_data_mid:]+spectrum_data[0][:spectrum_data_mid], "FFT ")
                            # (it seems GNU Radio exchanges the first and second part of the FFT output, we correct it)
                            myclient.loopstat=21
                            rxws.send(self, spectrum_data[0],"FFT ")

                        # ========= send smeter_level =========
                        smeter_level=None
                        while True:
                            try:
                                myclient.loopstat=30
                                smeter_level=dsp.get_smeter_level()
                                if smeter_level == None: break
                            except:
                                break
                        if smeter_level!=None:
                            myclient.loopstat=31
                            rxws.send(self, "MSG s={0}".format(smeter_level))

                        # ========= send metadata =========
                        metadata = None
                        while True:
                            try:
                                myclient.loopstat=35
                                metadata = dsp.get_metadata();
                                if metadata == None: break
                                rxws.send(self, "MET {0}".format(metadata.rstrip("\n")))
                            except:
                                break

                        # ========= send bcastmsg =========
                        if myclient.bcastmsg!="":
                            myclient.loopstat=40
                            rxws.send(self,myclient.bcastmsg)
                            myclient.bcastmsg=""

                        # ========= send secondary =========
                        if do_secondary_demod:
                            myclient.loopstat=41
                            while True:
                                try:
                                    secondary_spectrum_data=dsp.read_secondary_fft(dsp.get_secondary_fft_bytes_to_read())
                                    if len(secondary_spectrum_data) == 0: break
                                    # print "len(secondary_spectrum_data)", len(secondary_spectrum_data) #TODO digimodes
                                    rxws.send(self, secondary_spectrum_data, "FFTS")
                                except: break
                            myclient.loopstat=42
                            while True:
                                try:
                                    myclient.loopstat=422
                                    secondary_demod_data=dsp.read_secondary_demod(1)
                                    myclient.loopstat=423
                                    if len(secondary_demod_data) == 0: break
                                    # print "len(secondary_demod_data)", len(secondary_demod_data), secondary_demod_data #TODO digimodes
                                    rxws.send(self, secondary_demod_data, "DAT ")
                                except: break

                        # ========= process commands =========
                        while True:
                            myclient.loopstat=50
                            rdata=rxws.recv(self, False)
                            myclient.loopstat=51
                            #try:
                            if not rdata: break
                            elif rdata[:3]=="SET":
                                print "[openwebrx-httpd:ws,%d] command: %s"%(client_i,rdata)
                                pairs=rdata[4:].split(" ")
                                bpf_set=False
                                new_bpf=dsp.get_bpf()
                                filter_limit=dsp.get_output_rate()/2
                                for pair in pairs:
                                    param_name, param_value = pair.split("=")
                                    if param_name == "low_cut" and -filter_limit <= int(param_value) <= filter_limit:
                                        bpf_set=True
                                        new_bpf[0]=int(param_value)
                                    elif param_name == "high_cut" and -filter_limit <= int(param_value) <= filter_limit:
                                        bpf_set=True
                                        new_bpf[1]=int(param_value)
                                    elif param_name == "offset_freq" and -cfg.samp_rate/2 <= int(param_value) <= cfg.samp_rate/2:
                                        myclient.loopstat=510
                                        dsp.set_offset_freq(int(param_value))
                                    elif param_name == "squelch_level" and float(param_value) >= 0:
                                        myclient.loopstat=520
                                        dsp.set_squelch_level(float(param_value))
                                    elif param_name=="mod":
                                        if (dsp.get_demodulator()!=param_value):
                                            myclient.loopstat=530
                                            if dsp_initialized: dsp.stop()
                                            dsp.set_demodulator(param_value)
                                            if dsp_initialized: dsp.start()
                                    elif param_name == "output_rate":
                                        if not dsp_initialized:
                                            myclient.loopstat=540
                                            dsp.set_output_rate(int(param_value))
                                            myclient.loopstat=541
                                            dsp.set_samp_rate(cfg.samp_rate)
                                    elif param_name=="action" and param_value=="start":
                                        if not dsp_initialized:
                                            myclient.loopstat=550
                                            dsp.start()
                                            dsp_initialized=True
                                    elif param_name=="secondary_mod" and cfg.digimodes_enable:
                                        if (dsp.get_secondary_demodulator() != param_value):
                                            if dsp_initialized: dsp.stop()
                                            if param_value == "off":
                                                dsp.set_secondary_demodulator(None)
                                                do_secondary_demod = False
                                            else:
                                                dsp.set_secondary_demodulator(param_value)
                                                do_secondary_demod = True
                                                rxws.send(self, "MSG secondary_fft_size={0} if_samp_rate={1} secondary_bw={2} secondary_setup".format(cfg.digimodes_fft_size, dsp.if_samp_rate(), dsp.secondary_bw()))
                                            if dsp_initialized: dsp.start()
                                    elif param_name=="secondary_offset_freq" and 0 <= int(param_value) <= dsp.if_samp_rate()/2 and cfg.digimodes_enable:
                                        dsp.set_secondary_offset_freq(int(param_value))
                                    else:
                                        print "[openwebrx-httpd:ws] invalid parameter"
                                if bpf_set:
                                    myclient.loopstat=560
                                    dsp.set_bpf(*new_bpf)
                                #code.interact(local=locals())
                except:
                    myclient.loopstat=990
                    exc_type, exc_value, exc_traceback = sys.exc_info()
                    print "[openwebrx-httpd:ws] exception: ",exc_type,exc_value
                    traceback.print_tb(exc_traceback) #TODO digimodes
                    #if exc_value[0]==32: #"broken pipe", client disconnected
                    #    pass
                    #elif exc_value[0]==11: #"resource unavailable" on recv, client disconnected
                    #    pass
                    #else:
                    #    print "[openwebrx-httpd] error in /ws/ handler: ",exc_type,exc_value
                    #    traceback.print_tb(exc_traceback)

                #stop dsp for the disconnected client
                myclient.loopstat=991
                try:
                    dsp.stop()
                    del dsp
                except:
                    print "[openwebrx-httpd] error in dsp.stop()"

                #delete disconnected client
                myclient.loopstat=992
                try:
                    cma("do_GET /ws/ delete disconnected")
                    id_to_close=get_client_by_id(myclient.id,False)
                    close_client(id_to_close,False)
                except:
                    exc_type, exc_value, exc_traceback = sys.exc_info()
                    print "[openwebrx-httpd] client cannot be closed: ",exc_type,exc_value
                    traceback.print_tb(exc_traceback)
                finally:
                    cmr()
                myclient.loopstat=1000
                return
            elif self.path in ("/status", "/status/"):
                #self.send_header('Content-type','text/plain')
                self.send_response(200)
                self.end_headers()
                getbands=lambda: str(int(cfg.shown_center_freq-cfg.samp_rate/2))+"-"+str(int(cfg.shown_center_freq+cfg.samp_rate/2))
                self.wfile.write("status="+("inactive" if receiver_failed else "active")+"\nname="+cfg.receiver_name+"\nsdr_hw="+cfg.receiver_device+"\nop_email="+cfg.receiver_admin+"\nbands="+getbands()+"\nusers="+str(len(clients))+"\nusers_max="+str(cfg.max_clients)+"\navatar_ctime="+avatar_ctime+"\ngps="+str(cfg.receiver_gps)+"\nasl="+str(cfg.receiver_asl)+"\nloc="+cfg.receiver_location+"\nsw_version="+sw_version+"\nantenna="+cfg.receiver_ant+"\n")
                print "[openwebrx-httpd] GET /status/ from",self.client_address[0]
            else:
                f=open(rootdir+self.path)
                data=f.read()
                extension=self.path[(len(self.path)-4):len(self.path)]
                extension=extension[2:] if extension[1]=='.' else extension[1:]
                checkresult=check_server()
                if extension == "wrx" and (checkresult or receiver_failed):
                    self.send_302("inactive.html")
                    return
                anyStringsPresentInUserAgent=lambda a: reduce(lambda x,y:x or y, map(lambda b:self.headers['user-agent'].count(b), a), False)
                if extension == "wrx" and ( (not anyStringsPresentInUserAgent(("Chrome","Firefox","Googlebot","iPhone","iPad","iPod"))) if 'user-agent' in self.headers.keys() else True ) and (not request_param.count("unsupported")):
                    self.send_302("upgrade.html")
                    return
                if extension == "wrx":
                    cleanup_clients(False)
                    if cfg.max_clients<=len(clients):
                        self.send_302("retry.html")
                        return
                self.send_response(200)
                if(("wrx","html","htm").count(extension)):
                    self.send_header('Content-type','text/html')
                elif(extension=="js"):
                    self.send_header('Content-type','text/javascript')
                elif(extension=="css"):
                    self.send_header('Content-type','text/css')
                self.end_headers()
                if extension == "wrx":
                    replace_dictionary=(
                        ("%[RX_PHOTO_DESC]",cfg.photo_desc),
                        ("%[CLIENT_ID]", generate_client_id(self.client_address[0])) if "%[CLIENT_ID]" in data else "",
                        ("%[WS_URL]","ws://"+cfg.server_hostname+":"+str(cfg.web_port)+"/ws/"),
                        ("%[RX_TITLE]",cfg.receiver_name),
                        ("%[RX_LOC]",cfg.receiver_location),
                        ("%[RX_QRA]",cfg.receiver_qra),
                        ("%[RX_ASL]",str(cfg.receiver_asl)),
                        ("%[RX_GPS]",str(cfg.receiver_gps[0])+","+str(cfg.receiver_gps[1])),
                        ("%[RX_PHOTO_HEIGHT]",str(cfg.photo_height)),("%[RX_PHOTO_TITLE]",cfg.photo_title),
                        ("%[RX_ADMIN]",cfg.receiver_admin),
                        ("%[RX_ANT]",cfg.receiver_ant),
                        ("%[RX_DEVICE]",cfg.receiver_device),
                        ("%[AUDIO_BUFSIZE]",str(cfg.client_audio_buffer_size)),
                        ("%[START_OFFSET_FREQ]",str(cfg.start_freq-cfg.center_freq)),
                        ("%[START_MOD]",cfg.start_mod),
                        ("%[WATERFALL_COLORS]",cfg.waterfall_colors),
                        ("%[WATERFALL_MIN_LEVEL]",str(cfg.waterfall_min_level)),
                        ("%[WATERFALL_MAX_LEVEL]",str(cfg.waterfall_max_level)),
                        ("%[WATERFALL_AUTO_LEVEL_MARGIN]","[%d,%d]"%cfg.waterfall_auto_level_margin),
                        ("%[DIGIMODES_ENABLE]",("true" if cfg.digimodes_enable else "false")),
                        ("%[MATHBOX_WATERFALL_FRES]",str(cfg.mathbox_waterfall_frequency_resolution)),
                        ("%[MATHBOX_WATERFALL_THIST]",str(cfg.mathbox_waterfall_history_length)),
                        ("%[MATHBOX_WATERFALL_COLORS]",cfg.mathbox_waterfall_colors)
                    )
                    for rule in replace_dictionary:
                        while data.find(rule[0])!=-1:
                            data=data.replace(rule[0],rule[1])
                self.wfile.write(data)
                f.close()
            return
        except IOError:
            self.send_error(404, 'Invalid path.')
        except:
            exc_type, exc_value, exc_traceback = sys.exc_info()
            print "[openwebrx-httpd] error (@outside):", exc_type, exc_value
            traceback.print_tb(exc_traceback)


class ClientNotFoundException(Exception):
    pass

last_worktime=0
last_idletime=0

def get_cpu_usage():
    global last_worktime, last_idletime
=======

if __name__ == "__main__":
>>>>>>> a85a6c69
    try:
        main()
    except KeyboardInterrupt:
        for c in ClientRegistry.getSharedInstance().clients:
            c.close()<|MERGE_RESOLUTION|>--- conflicted
+++ resolved
@@ -32,123 +32,6 @@
               "please check that the following core requirements are installed:")
         print(", ".join(featureDetector.get_requirements("core")))
         return
-<<<<<<< HEAD
-    if cfg.start_rtl_thread:
-        nmux_bufcnt = nmux_bufsize = 0
-        while nmux_bufsize < cfg.samp_rate/4: nmux_bufsize += 4096
-        while nmux_bufsize * nmux_bufcnt < cfg.nmux_memory * 1e6: nmux_bufcnt += 1
-        if nmux_bufcnt == 0 or nmux_bufsize == 0:
-            print "[openwebrx-main] Error: nmux_bufsize or nmux_bufcnt is zero. These depend on nmux_memory and samp_rate options in config_webrx.py"
-            return
-        print "[openwebrx-main] nmux_bufsize = %d, nmux_bufcnt = %d" % (nmux_bufsize, nmux_bufcnt)
-        cfg.start_rtl_command += "| nmux --bufsize %d --bufcnt %d --port %d --address 127.0.0.1" % (nmux_bufsize, nmux_bufcnt, cfg.iq_server_port)
-        rtl_thread=threading.Thread(target = lambda:subprocess.Popen(cfg.start_rtl_command, shell=True),  args=())
-        rtl_thread.start()
-        print "[openwebrx-main] Started rtl_thread: "+cfg.start_rtl_command
-    print "[openwebrx-main] Waiting for I/Q server to start..."
-    while True:
-        testsock=socket.socket()
-        try: testsock.connect(("127.0.0.1", cfg.iq_server_port))
-        except:
-            time.sleep(0.1)
-            continue
-        testsock.close()
-        break
-    print "[openwebrx-main] I/Q server started."
-
-    #Initialize clients
-    clients=[]
-    clients_mutex=threading.Lock()
-    lock_try_time=0
-
-    #Start watchdog thread
-    print "[openwebrx-main] Starting watchdog threads."
-    mutex_test_thread=threading.Thread(target = mutex_test_thread_function, args = ())
-    mutex_test_thread.start()
-    mutex_watchdog_thread=threading.Thread(target = mutex_watchdog_thread_function, args = ())
-    mutex_watchdog_thread.start()
-
-
-    #Start spectrum thread
-    print "[openwebrx-main] Starting spectrum thread."
-    spectrum_thread=threading.Thread(target = spectrum_thread_function, args = ())
-    spectrum_thread.start()
-    #spectrum_watchdog_thread=threading.Thread(target = spectrum_watchdog_thread_function, args = ())
-    #spectrum_watchdog_thread.start()
-
-    get_cpu_usage()
-    bcastmsg_thread=threading.Thread(target = bcastmsg_thread_function, args = ())
-    bcastmsg_thread.start()
-
-    #threading.Thread(target = measure_thread_function, args = ()).start()
-
-    #Start sdr.hu update thread
-    if sdrhu and cfg.sdrhu_key and cfg.sdrhu_public_listing:
-        print "[openwebrx-main] Starting sdr.hu update thread..."
-        avatar_ctime=str(os.path.getctime("htdocs/gfx/openwebrx-avatar.png"))
-        sdrhu_thread=threading.Thread(target = sdrhu.run, args = ())
-        sdrhu_thread.start()
-
-    #Start HTTP thread
-    httpd = MultiThreadHTTPServer(('', cfg.web_port), WebRXHandler)
-    print('[openwebrx-main] Starting HTTP server.')
-    access_log("Starting OpenWebRX...")
-    httpd.serve_forever()
-
-
-# This is a debug function below:
-measure_value=0
-def measure_thread_function():
-    global measure_value
-    while True:
-        print "[openwebrx-measure] value is",measure_value
-        measure_value=0
-        time.sleep(1)
-
-def bcastmsg_thread_function():
-    global clients
-    while True:
-        time.sleep(3)
-        try: cpu_usage=get_cpu_usage()
-        except: cpu_usage=0
-        cma("bcastmsg_thread")
-        for i in range(0,len(clients)):
-            clients[i].bcastmsg="MSG cpu_usage={0} clients={1}".format(int(cpu_usage*100),len(clients))
-        cmr()
-
-def mutex_test_thread_function():
-    global clients_mutex, lock_try_time
-    while True:
-        time.sleep(0.5)
-        lock_try_time=time.time()
-        clients_mutex.acquire()
-        clients_mutex.release()
-        lock_try_time=0
-
-def cma(what): #clients_mutex acquire
-    global clients_mutex
-    global clients_mutex_locker
-    if not clients_mutex.locked(): clients_mutex_locker = what
-    clients_mutex.acquire()
-
-def cmr():
-    global clients_mutex
-    global clients_mutex_locker
-    clients_mutex_locker = None
-    clients_mutex.release()
-
-def mutex_watchdog_thread_function():
-    global lock_try_time
-    global clients_mutex_locker
-    global clients_mutex
-    while True:
-        if lock_try_time != 0 and time.time()-lock_try_time > 3.0:
-            #if 3 seconds pass without unlock
-            print "[openwebrx-mutex-watchdog] Mutex unlock timeout. Locker: \""+str(clients_mutex_locker)+"\" Now unlocking..."
-            clients_mutex.release()
-        time.sleep(0.5)
-=======
->>>>>>> a85a6c69
 
     # Get error messages about unknown / unavailable features as soon as possible
     SdrService.loadProps()
@@ -160,455 +43,8 @@
     server = ThreadedHttpServer(('0.0.0.0', pm.getPropertyValue("web_port")), RequestHandler)
     server.serve_forever()
 
-<<<<<<< HEAD
-def spectrum_thread_function():
-    global clients, spectrum_dsp, spectrum_thread_watchdog_last_tick
-    spectrum_dsp=dsp=csdr.dsp()
-    dsp.nc_port=cfg.iq_server_port
-    dsp.set_demodulator("fft")
-    dsp.set_samp_rate(cfg.samp_rate)
-    dsp.set_fft_size(cfg.fft_size)
-    dsp.set_fft_fps(cfg.fft_fps)
-    dsp.set_fft_averages(int(round(1.0 * cfg.samp_rate / cfg.fft_size / cfg.fft_fps / (1.0 - cfg.fft_voverlap_factor))) if cfg.fft_voverlap_factor>0 else 0)
-    dsp.set_fft_compression(cfg.fft_compression)
-    dsp.set_format_conversion(cfg.format_conversion)
-    apply_csdr_cfg_to_dsp(dsp)
-    sleep_sec=0.87/cfg.fft_fps
-    print "[openwebrx-spectrum] Spectrum thread initialized successfully."
-    dsp.start()
-    if cfg.csdr_dynamic_bufsize:
-        dsp.read_async(8) #dummy read to skip bufsize & preamble
-        print "[openwebrx-spectrum] Note: CSDR_DYNAMIC_BUFSIZE_ON = 1"
-    print "[openwebrx-spectrum] Spectrum thread started."
-    bytes_to_read=int(dsp.get_fft_bytes_to_read())
-    spectrum_thread_counter=0
-    while True:
-        data=dsp.read_async(bytes_to_read)
-        if data is None:
-            time.sleep(.01)
-            continue
-        #print "gotcha",len(data),"bytes of spectrum data via spectrum_thread_function()"
-        if spectrum_thread_counter >= cfg.fft_fps:
-            spectrum_thread_counter=0
-            spectrum_thread_watchdog_last_tick = time.time() #once every second
-        else: spectrum_thread_counter+=1
-        cma("spectrum_thread")
-        correction=0
-        for i in range(0,len(clients)):
-            i-=correction
-            if (clients[i].ws_started):
-                if clients[i].spectrum_queue.full():
-                    print "[openwebrx-spectrum] client spectrum queue full, closing it."
-                    close_client(i, False)
-                    correction+=1
-                else:
-                    clients[i].spectrum_queue.put([data]) # add new string by "reference" to all clients
-        cmr()
-
-def get_client_by_id(client_id, use_mutex=True):
-    global clients
-    output=-1
-    if use_mutex: cma("get_client_by_id")
-    for i in range(0,len(clients)):
-        if(clients[i].id==client_id):
-            output=i
-            break
-    if use_mutex: cmr()
-    if output==-1:
-        raise ClientNotFoundException
-    else:
-        return output
-
-def log_client(client, what):
-    print "[openwebrx-httpd] client {0}#{1} :: {2}".format(client.ip,client.id,what)
-
-def cleanup_clients(end_all=False):
-    # - if a client doesn't open websocket for too long time, we drop it
-    # - or if end_all is true, we drop all clients
-    global clients
-    cma("cleanup_clients")
-    correction=0
-    for i in range(0,len(clients)):
-        i-=correction
-        #print "cleanup_clients:: len(clients)=", len(clients), "i=", i
-        if end_all or ((not clients[i].ws_started) and (time.time()-clients[i].gen_time)>45):
-            if not end_all: print "[openwebrx] cleanup_clients :: client timeout to open WebSocket"
-            close_client(i, False)
-            correction+=1
-    cmr()
-
-def generate_client_id(ip):
-    #add a client
-    global clients
-    new_client=namedtuple("ClientStruct", "id gen_time ws_started sprectum_queue ip closed bcastmsg dsp loopstat")
-    new_client.id=md5.md5(str(random.random())).hexdigest()
-    new_client.gen_time=time.time()
-    new_client.ws_started=False # to check whether client has ever tried to open the websocket
-    new_client.spectrum_queue=Queue.Queue(1000)
-    new_client.ip=ip
-    new_client.bcastmsg=""
-    new_client.closed=[False] #byref, not exactly sure if required
-    new_client.dsp=None
-    cma("generate_client_id")
-    clients.append(new_client)
-    log_client(new_client,"client added. Clients now: {0}".format(len(clients)))
-    cmr()
-    cleanup_clients()
-    return new_client.id
-
-def close_client(i, use_mutex=True):
-    global clients
-    log_client(clients[i],"client being closed.")
-    if use_mutex: cma("close_client")
-    try:
-        clients[i].dsp.stop()
-    except:
-        exc_type, exc_value, exc_traceback = sys.exc_info()
-        print "[openwebrx] close_client dsp.stop() :: error -",exc_type,exc_value
-        traceback.print_tb(exc_traceback)
-    clients[i].closed[0]=True
-    access_log("Stopped streaming to client: "+clients[i].ip+"#"+str(clients[i].id)+" (users now: "+str(len(clients)-1)+")")
-    del clients[i]
-    if use_mutex: cmr()
-
-# http://www.codeproject.com/Articles/462525/Simple-HTTP-Server-and-Client-in-Python
-# some ideas are used from the artice above
-
-class WebRXHandler(BaseHTTPRequestHandler):
-    def proc_read_thread():
-        pass
-
-    def send_302(self,what):
-        self.send_response(302)
-        self.send_header('Content-type','text/html')
-        self.send_header("Location", "http://{0}:{1}/{2}".format(cfg.server_hostname,cfg.web_port,what))
-        self.end_headers()
-        self.wfile.write("<html><body><h1>Object moved</h1>Please <a href=\"/{0}\">click here</a> to continue.</body></html>".format(what))
-
-
-    def do_GET(self):
-        self.connection.setsockopt(socket.IPPROTO_TCP, socket.TCP_NODELAY, 1)
-        global dsp_plugin, clients_mutex, clients, avatar_ctime, sw_version, receiver_failed
-        rootdir = 'htdocs'
-        self.path=self.path.replace("..","")
-        path_temp_parts=self.path.split("?")
-        self.path=path_temp_parts[0]
-        request_param=path_temp_parts[1] if(len(path_temp_parts)>1) else ""
-        access_log("GET "+self.path+" from "+self.client_address[0])
-        try:
-            if self.path=="/":
-                self.path="/index.wrx"
-            # there's even another cool tip at http://stackoverflow.com/questions/4419650/how-to-implement-timeout-in-basehttpserver-basehttprequesthandler-python
-            #if self.path[:5]=="/lock": cma("do_GET /lock/") # to test mutex_watchdog_thread. Do not uncomment in production environment!
-            if self.path[:4]=="/ws/":
-                print "[openwebrx-ws] Client requested WebSocket connection"
-                if receiver_failed: self.send_error(500,"Internal server error")
-                try:
-                    # ========= WebSocket handshake  =========
-                    ws_success=True
-                    try:
-                        rxws.handshake(self)
-                        cma("do_GET /ws/")
-                        client_i=get_client_by_id(self.path[4:], False)
-                        myclient=clients[client_i]
-                    except rxws.WebSocketException: ws_success=False
-                    except ClientNotFoundException: ws_success=False
-                    finally:
-                        if clients_mutex.locked(): cmr()
-                    if not ws_success:
-                        self.send_error(400, 'Bad request.')
-                        return
-
-                    # ========= Client handshake =========
-                    if myclient.ws_started:
-                        print "[openwebrx-httpd] error: second WS connection with the same client id, throwing it."
-                        self.send_error(400, 'Bad request.') #client already started
-                        return
-                    rxws.send(self, "CLIENT DE SERVER openwebrx.py")
-                    client_ans=rxws.recv(self, True)
-                    if client_ans[:16]!="SERVER DE CLIENT":
-                        rxws.send("ERR Bad answer.")
-                        return
-                    myclient.ws_started=True
-                    #send default parameters
-                    rxws.send(self, "MSG center_freq={0} bandwidth={1} fft_size={2} fft_fps={3} audio_compression={4} fft_compression={5} max_clients={6} setup".format(str(cfg.shown_center_freq),str(cfg.samp_rate),cfg.fft_size,cfg.fft_fps,cfg.audio_compression,cfg.fft_compression,cfg.max_clients))
-
-                    # ========= Initialize DSP =========
-                    dsp=csdr.dsp()
-                    dsp_initialized=False
-                    dsp.set_audio_compression(cfg.audio_compression)
-                    dsp.set_fft_compression(cfg.fft_compression) #used by secondary chains
-                    dsp.set_format_conversion(cfg.format_conversion)
-                    dsp.set_offset_freq(0)
-                    dsp.set_bpf(-4000,4000)
-                    dsp.set_secondary_fft_size(cfg.digimodes_fft_size)
-                    dsp.nc_port=cfg.iq_server_port
-                    apply_csdr_cfg_to_dsp(dsp)
-                    myclient.dsp=dsp
-                    do_secondary_demod=False
-                    access_log("Started streaming to client: "+self.client_address[0]+"#"+myclient.id+" (users now: "+str(len(clients))+")")
-
-                    while True:
-                        myclient.loopstat=0
-                        if myclient.closed[0]:
-                            print "[openwebrx-httpd:ws] client closed by other thread"
-                            break
-
-                        # ========= send audio =========
-                        if dsp_initialized:
-                            myclient.loopstat=10
-                            temp_audio_data=dsp.read_async(256)
-                            if (temp_audio_data is not None):
-                                myclient.loopstat=11
-                                rxws.send(self, temp_audio_data, "AUD ")
-                            else:
-                                #time.sleep((256.0 * 32) / 11025)
-                                time.sleep(.01)
-
-                        # ========= send spectrum =========
-                        while not myclient.spectrum_queue.empty():
-                            myclient.loopstat=20
-                            spectrum_data=myclient.spectrum_queue.get()
-                            #spectrum_data_mid=len(spectrum_data[0])/2
-                            #rxws.send(self, spectrum_data[0][spectrum_data_mid:]+spectrum_data[0][:spectrum_data_mid], "FFT ")
-                            # (it seems GNU Radio exchanges the first and second part of the FFT output, we correct it)
-                            myclient.loopstat=21
-                            rxws.send(self, spectrum_data[0],"FFT ")
-
-                        # ========= send smeter_level =========
-                        smeter_level=None
-                        while True:
-                            try:
-                                myclient.loopstat=30
-                                smeter_level=dsp.get_smeter_level()
-                                if smeter_level == None: break
-                            except:
-                                break
-                        if smeter_level!=None:
-                            myclient.loopstat=31
-                            rxws.send(self, "MSG s={0}".format(smeter_level))
-
-                        # ========= send metadata =========
-                        metadata = None
-                        while True:
-                            try:
-                                myclient.loopstat=35
-                                metadata = dsp.get_metadata();
-                                if metadata == None: break
-                                rxws.send(self, "MET {0}".format(metadata.rstrip("\n")))
-                            except:
-                                break
-
-                        # ========= send bcastmsg =========
-                        if myclient.bcastmsg!="":
-                            myclient.loopstat=40
-                            rxws.send(self,myclient.bcastmsg)
-                            myclient.bcastmsg=""
-
-                        # ========= send secondary =========
-                        if do_secondary_demod:
-                            myclient.loopstat=41
-                            while True:
-                                try:
-                                    secondary_spectrum_data=dsp.read_secondary_fft(dsp.get_secondary_fft_bytes_to_read())
-                                    if len(secondary_spectrum_data) == 0: break
-                                    # print "len(secondary_spectrum_data)", len(secondary_spectrum_data) #TODO digimodes
-                                    rxws.send(self, secondary_spectrum_data, "FFTS")
-                                except: break
-                            myclient.loopstat=42
-                            while True:
-                                try:
-                                    myclient.loopstat=422
-                                    secondary_demod_data=dsp.read_secondary_demod(1)
-                                    myclient.loopstat=423
-                                    if len(secondary_demod_data) == 0: break
-                                    # print "len(secondary_demod_data)", len(secondary_demod_data), secondary_demod_data #TODO digimodes
-                                    rxws.send(self, secondary_demod_data, "DAT ")
-                                except: break
-
-                        # ========= process commands =========
-                        while True:
-                            myclient.loopstat=50
-                            rdata=rxws.recv(self, False)
-                            myclient.loopstat=51
-                            #try:
-                            if not rdata: break
-                            elif rdata[:3]=="SET":
-                                print "[openwebrx-httpd:ws,%d] command: %s"%(client_i,rdata)
-                                pairs=rdata[4:].split(" ")
-                                bpf_set=False
-                                new_bpf=dsp.get_bpf()
-                                filter_limit=dsp.get_output_rate()/2
-                                for pair in pairs:
-                                    param_name, param_value = pair.split("=")
-                                    if param_name == "low_cut" and -filter_limit <= int(param_value) <= filter_limit:
-                                        bpf_set=True
-                                        new_bpf[0]=int(param_value)
-                                    elif param_name == "high_cut" and -filter_limit <= int(param_value) <= filter_limit:
-                                        bpf_set=True
-                                        new_bpf[1]=int(param_value)
-                                    elif param_name == "offset_freq" and -cfg.samp_rate/2 <= int(param_value) <= cfg.samp_rate/2:
-                                        myclient.loopstat=510
-                                        dsp.set_offset_freq(int(param_value))
-                                    elif param_name == "squelch_level" and float(param_value) >= 0:
-                                        myclient.loopstat=520
-                                        dsp.set_squelch_level(float(param_value))
-                                    elif param_name=="mod":
-                                        if (dsp.get_demodulator()!=param_value):
-                                            myclient.loopstat=530
-                                            if dsp_initialized: dsp.stop()
-                                            dsp.set_demodulator(param_value)
-                                            if dsp_initialized: dsp.start()
-                                    elif param_name == "output_rate":
-                                        if not dsp_initialized:
-                                            myclient.loopstat=540
-                                            dsp.set_output_rate(int(param_value))
-                                            myclient.loopstat=541
-                                            dsp.set_samp_rate(cfg.samp_rate)
-                                    elif param_name=="action" and param_value=="start":
-                                        if not dsp_initialized:
-                                            myclient.loopstat=550
-                                            dsp.start()
-                                            dsp_initialized=True
-                                    elif param_name=="secondary_mod" and cfg.digimodes_enable:
-                                        if (dsp.get_secondary_demodulator() != param_value):
-                                            if dsp_initialized: dsp.stop()
-                                            if param_value == "off":
-                                                dsp.set_secondary_demodulator(None)
-                                                do_secondary_demod = False
-                                            else:
-                                                dsp.set_secondary_demodulator(param_value)
-                                                do_secondary_demod = True
-                                                rxws.send(self, "MSG secondary_fft_size={0} if_samp_rate={1} secondary_bw={2} secondary_setup".format(cfg.digimodes_fft_size, dsp.if_samp_rate(), dsp.secondary_bw()))
-                                            if dsp_initialized: dsp.start()
-                                    elif param_name=="secondary_offset_freq" and 0 <= int(param_value) <= dsp.if_samp_rate()/2 and cfg.digimodes_enable:
-                                        dsp.set_secondary_offset_freq(int(param_value))
-                                    else:
-                                        print "[openwebrx-httpd:ws] invalid parameter"
-                                if bpf_set:
-                                    myclient.loopstat=560
-                                    dsp.set_bpf(*new_bpf)
-                                #code.interact(local=locals())
-                except:
-                    myclient.loopstat=990
-                    exc_type, exc_value, exc_traceback = sys.exc_info()
-                    print "[openwebrx-httpd:ws] exception: ",exc_type,exc_value
-                    traceback.print_tb(exc_traceback) #TODO digimodes
-                    #if exc_value[0]==32: #"broken pipe", client disconnected
-                    #    pass
-                    #elif exc_value[0]==11: #"resource unavailable" on recv, client disconnected
-                    #    pass
-                    #else:
-                    #    print "[openwebrx-httpd] error in /ws/ handler: ",exc_type,exc_value
-                    #    traceback.print_tb(exc_traceback)
-
-                #stop dsp for the disconnected client
-                myclient.loopstat=991
-                try:
-                    dsp.stop()
-                    del dsp
-                except:
-                    print "[openwebrx-httpd] error in dsp.stop()"
-
-                #delete disconnected client
-                myclient.loopstat=992
-                try:
-                    cma("do_GET /ws/ delete disconnected")
-                    id_to_close=get_client_by_id(myclient.id,False)
-                    close_client(id_to_close,False)
-                except:
-                    exc_type, exc_value, exc_traceback = sys.exc_info()
-                    print "[openwebrx-httpd] client cannot be closed: ",exc_type,exc_value
-                    traceback.print_tb(exc_traceback)
-                finally:
-                    cmr()
-                myclient.loopstat=1000
-                return
-            elif self.path in ("/status", "/status/"):
-                #self.send_header('Content-type','text/plain')
-                self.send_response(200)
-                self.end_headers()
-                getbands=lambda: str(int(cfg.shown_center_freq-cfg.samp_rate/2))+"-"+str(int(cfg.shown_center_freq+cfg.samp_rate/2))
-                self.wfile.write("status="+("inactive" if receiver_failed else "active")+"\nname="+cfg.receiver_name+"\nsdr_hw="+cfg.receiver_device+"\nop_email="+cfg.receiver_admin+"\nbands="+getbands()+"\nusers="+str(len(clients))+"\nusers_max="+str(cfg.max_clients)+"\navatar_ctime="+avatar_ctime+"\ngps="+str(cfg.receiver_gps)+"\nasl="+str(cfg.receiver_asl)+"\nloc="+cfg.receiver_location+"\nsw_version="+sw_version+"\nantenna="+cfg.receiver_ant+"\n")
-                print "[openwebrx-httpd] GET /status/ from",self.client_address[0]
-            else:
-                f=open(rootdir+self.path)
-                data=f.read()
-                extension=self.path[(len(self.path)-4):len(self.path)]
-                extension=extension[2:] if extension[1]=='.' else extension[1:]
-                checkresult=check_server()
-                if extension == "wrx" and (checkresult or receiver_failed):
-                    self.send_302("inactive.html")
-                    return
-                anyStringsPresentInUserAgent=lambda a: reduce(lambda x,y:x or y, map(lambda b:self.headers['user-agent'].count(b), a), False)
-                if extension == "wrx" and ( (not anyStringsPresentInUserAgent(("Chrome","Firefox","Googlebot","iPhone","iPad","iPod"))) if 'user-agent' in self.headers.keys() else True ) and (not request_param.count("unsupported")):
-                    self.send_302("upgrade.html")
-                    return
-                if extension == "wrx":
-                    cleanup_clients(False)
-                    if cfg.max_clients<=len(clients):
-                        self.send_302("retry.html")
-                        return
-                self.send_response(200)
-                if(("wrx","html","htm").count(extension)):
-                    self.send_header('Content-type','text/html')
-                elif(extension=="js"):
-                    self.send_header('Content-type','text/javascript')
-                elif(extension=="css"):
-                    self.send_header('Content-type','text/css')
-                self.end_headers()
-                if extension == "wrx":
-                    replace_dictionary=(
-                        ("%[RX_PHOTO_DESC]",cfg.photo_desc),
-                        ("%[CLIENT_ID]", generate_client_id(self.client_address[0])) if "%[CLIENT_ID]" in data else "",
-                        ("%[WS_URL]","ws://"+cfg.server_hostname+":"+str(cfg.web_port)+"/ws/"),
-                        ("%[RX_TITLE]",cfg.receiver_name),
-                        ("%[RX_LOC]",cfg.receiver_location),
-                        ("%[RX_QRA]",cfg.receiver_qra),
-                        ("%[RX_ASL]",str(cfg.receiver_asl)),
-                        ("%[RX_GPS]",str(cfg.receiver_gps[0])+","+str(cfg.receiver_gps[1])),
-                        ("%[RX_PHOTO_HEIGHT]",str(cfg.photo_height)),("%[RX_PHOTO_TITLE]",cfg.photo_title),
-                        ("%[RX_ADMIN]",cfg.receiver_admin),
-                        ("%[RX_ANT]",cfg.receiver_ant),
-                        ("%[RX_DEVICE]",cfg.receiver_device),
-                        ("%[AUDIO_BUFSIZE]",str(cfg.client_audio_buffer_size)),
-                        ("%[START_OFFSET_FREQ]",str(cfg.start_freq-cfg.center_freq)),
-                        ("%[START_MOD]",cfg.start_mod),
-                        ("%[WATERFALL_COLORS]",cfg.waterfall_colors),
-                        ("%[WATERFALL_MIN_LEVEL]",str(cfg.waterfall_min_level)),
-                        ("%[WATERFALL_MAX_LEVEL]",str(cfg.waterfall_max_level)),
-                        ("%[WATERFALL_AUTO_LEVEL_MARGIN]","[%d,%d]"%cfg.waterfall_auto_level_margin),
-                        ("%[DIGIMODES_ENABLE]",("true" if cfg.digimodes_enable else "false")),
-                        ("%[MATHBOX_WATERFALL_FRES]",str(cfg.mathbox_waterfall_frequency_resolution)),
-                        ("%[MATHBOX_WATERFALL_THIST]",str(cfg.mathbox_waterfall_history_length)),
-                        ("%[MATHBOX_WATERFALL_COLORS]",cfg.mathbox_waterfall_colors)
-                    )
-                    for rule in replace_dictionary:
-                        while data.find(rule[0])!=-1:
-                            data=data.replace(rule[0],rule[1])
-                self.wfile.write(data)
-                f.close()
-            return
-        except IOError:
-            self.send_error(404, 'Invalid path.')
-        except:
-            exc_type, exc_value, exc_traceback = sys.exc_info()
-            print "[openwebrx-httpd] error (@outside):", exc_type, exc_value
-            traceback.print_tb(exc_traceback)
-
-
-class ClientNotFoundException(Exception):
-    pass
-
-last_worktime=0
-last_idletime=0
-
-def get_cpu_usage():
-    global last_worktime, last_idletime
-=======
 
 if __name__ == "__main__":
->>>>>>> a85a6c69
     try:
         main()
     except KeyboardInterrupt:
