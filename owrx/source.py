import subprocess
from owrx.config import PropertyManager
from owrx.feature import FeatureDetector, UnknownFeatureException
from owrx.meta import MetaParser
import threading
import csdr
import time
import os
import signal
import sys
import socket
import logging

logger = logging.getLogger(__name__)

class SdrService(object):
    sdrProps = None
    sources = {}
    lastPort = None
    @staticmethod
    def getNextPort():
        pm = PropertyManager.getSharedInstance()
        (start, end) = pm["iq_port_range"]
        if SdrService.lastPort is None:
            SdrService.lastPort = start
        else:
            SdrService.lastPort += 1
            if SdrService.lastPort > end:
                raise IndexError("no more available ports to start more sdrs")
        return SdrService.lastPort
    @staticmethod
    def loadProps():
        if SdrService.sdrProps is None:
            pm = PropertyManager.getSharedInstance()
            featureDetector = FeatureDetector()
            def loadIntoPropertyManager(dict: dict):
                propertyManager = PropertyManager()
                for (name, value) in dict.items():
                    propertyManager[name] = value
                return propertyManager
            def sdrTypeAvailable(value):
                try:
                    if not featureDetector.is_available(value["type"]):
                        logger.error("The RTL source type \"{0}\" is not available. please check requirements.".format(value["type"]))
                        return False
                    return True
                except UnknownFeatureException:
                    logger.error("The RTL source type \"{0}\" is invalid. Please check your configuration".format(value["type"]))
                    return False
            # transform all dictionary items into PropertyManager object, filtering out unavailable ones
            SdrService.sdrProps = {
                name: loadIntoPropertyManager(value) for (name, value) in pm["sdrs"].items() if sdrTypeAvailable(value)
            }
            logger.info("SDR sources loaded. Availables SDRs: {0}".format(", ".join(map(lambda x: x["name"], SdrService.sdrProps.values()))))
    @staticmethod
    def getSource(id = None):
        SdrService.loadProps()
        if id is None:
            # TODO: configure default sdr in config? right now it will pick the first one off the list.
            id = list(SdrService.sdrProps.keys())[0]
        sources = SdrService.getSources()
        return sources[id]
    @staticmethod
    def getSources():
        SdrService.loadProps()
        for id in SdrService.sdrProps.keys():
            if not id in SdrService.sources:
                props = SdrService.sdrProps[id]
                className = ''.join(x for x in props["type"].title() if x.isalnum()) + "Source"
                cls = getattr(sys.modules[__name__], className)
                SdrService.sources[id] = cls(props, SdrService.getNextPort())
        return SdrService.sources


class SdrSource(object):
    def __init__(self, props, port):
        self.props = props
        self.activateProfile()
        self.rtlProps = self.props.collect(
            "samp_rate", "nmux_memory", "center_freq", "ppm", "rf_gain", "lna_gain", "rf_amp", "antenna", "if_gain"
        ).defaults(PropertyManager.getSharedInstance())

        def restart(name, value):
            logger.debug("restarting sdr source due to property change: {0} changed to {1}".format(name, value))
            self.stop()
            self.start()
        self.rtlProps.wire(restart)
        self.port = port
        self.monitor = None
        self.clients = []
        self.spectrumClients = []
        self.spectrumThread = None
        self.process = None
        self.modificationLock = threading.Lock()

    # override this in subclasses
    def getCommand(self):
        pass

    # override this in subclasses, if necessary
    def getFormatConversion(self):
        return None

    def activateProfile(self, id = None):
        profiles = self.props["profiles"]
        if id is None:
            id = list(profiles.keys())[0]
        logger.debug("activating profile {0}".format(id))
        profile = profiles[id]
        for (key, value) in profile.items():
            # skip the name, that would overwrite the source name.
            if key == "name": continue
            self.props[key] = value

    def getProfiles(self):
        return self.props["profiles"]

    def getName(self):
        return self.props["name"]

    def getProps(self):
        return self.props

    def getPort(self):
        return self.port

    def start(self):
        self.modificationLock.acquire()
        if self.monitor:
            self.modificationLock.release()
            return

        props = self.rtlProps

        start_sdr_command = self.getCommand().format(
            **props.collect("samp_rate", "center_freq", "ppm", "rf_gain", "lna_gain", "rf_amp", "antenna", "if_gain").__dict__()
        )

        format_conversion = self.getFormatConversion()
        if format_conversion is not None:
            start_sdr_command += " | " + format_conversion

        nmux_bufcnt = nmux_bufsize = 0
        while nmux_bufsize < props["samp_rate"]/4: nmux_bufsize += 4096
        while nmux_bufsize * nmux_bufcnt < props["nmux_memory"] * 1e6: nmux_bufcnt += 1
        if nmux_bufcnt == 0 or nmux_bufsize == 0:
            logger.error("Error: nmux_bufsize or nmux_bufcnt is zero. These depend on nmux_memory and samp_rate options in config_webrx.py")
            self.modificationLock.release()
            return
        logger.debug("nmux_bufsize = %d, nmux_bufcnt = %d" % (nmux_bufsize, nmux_bufcnt))
        cmd = start_sdr_command + " | nmux --bufsize %d --bufcnt %d --port %d --address 127.0.0.1" % (nmux_bufsize, nmux_bufcnt, self.port)
        self.process = subprocess.Popen(cmd, shell=True, preexec_fn=os.setpgrp)
        logger.info("Started rtl source: " + cmd)

        def wait_for_process_to_end():
            rc = self.process.wait()
            logger.debug("shut down with RC={0}".format(rc))
            self.monitor = None

        self.monitor = threading.Thread(target = wait_for_process_to_end)
        self.monitor.start()

        while True:
            testsock = socket.socket()
            try:
                testsock.connect(("127.0.0.1", self.getPort()))
                testsock.close()
                break
            except:
                time.sleep(0.1)

        self.modificationLock.release()

        for c in self.clients:
            c.onSdrAvailable()

    def isAvailable(self):
        return self.monitor is not None

    def stop(self):
        for c in self.clients:
            c.onSdrUnavailable()

        self.modificationLock.acquire()

        if self.process is not None:
            try:
                os.killpg(os.getpgid(self.process.pid), signal.SIGTERM)
            except ProcessLookupError:
                # been killed by something else, ignore
                pass
        if self.monitor:
            self.monitor.join()
        self.sleepOnRestart()
        self.modificationLock.release()

    def sleepOnRestart(self):
        pass

    def addClient(self, c):
        self.clients.append(c)
        self.start()
    def removeClient(self, c):
        try:
            self.clients.remove(c)
        except ValueError:
            pass
        if not self.clients:
            self.stop()

    def addSpectrumClient(self, c):
        self.spectrumClients.append(c)
        if self.spectrumThread is None:
            self.spectrumThread = SpectrumThread(self)
            self.spectrumThread.start()

    def removeSpectrumClient(self, c):
        try:
            self.spectrumClients.remove(c)
        except ValueError:
            pass
        if not self.spectrumClients and self.spectrumThread is not None:
            self.spectrumThread.stop()
            self.spectrumThread = None

    def writeSpectrumData(self, data):
        for c in self.spectrumClients:
            c.write_spectrum_data(data)


class RtlSdrSource(SdrSource):
    def getCommand(self):
        return "rtl_sdr -s {samp_rate} -f {center_freq} -p {ppm} -g {rf_gain} -"

    def getFormatConversion(self):
        return "csdr convert_u8_f"

class HackrfSource(SdrSource):
    def getCommand(self):
        return "hackrf_transfer -s {samp_rate} -f {center_freq} -g {rf_gain} -l{lna_gain} -a{rf_amp} -r-"

    def getFormatConversion(self):
        return "csdr convert_s8_f"

class SdrplaySource(SdrSource):
    def getCommand(self):
        command = "rx_sdr -F CF32 -s {samp_rate} -f {center_freq} -p {ppm}"
        gainMap = { "rf_gain" : "RFGR", "if_gain" : "IFGR"}
        gains = [ "{0}={{{1}}}".format(gainMap[name], name) for (name, value) in self.rtlProps.collect("rf_gain", "if_gain").__dict__().items() if value is not None ]
        if gains:
            command += " -g {gains}".format(gains = ",".join(gains))
        if self.rtlProps["antenna"] is not None:
            command += " -a \"{antenna}\""
        command += " -"
        return command

    def sleepOnRestart(self):
        time.sleep(1)

<<<<<<< HEAD
class SpectrumThread(csdr.output):
=======
class AirspySource(SdrSource):
    def getCommand(self):
        frequency = self.props['center_freq'] / 1e6
        command = "airspy_rx"
        command += " -f{0}".format(frequency)
        command += " -r /dev/stdout -a{samp_rate} -g {rf_gain}"
        return command
    def getFormatConversion(self):
        return "csdr convert_s16_f"

class SpectrumThread(threading.Thread):
>>>>>>> a38872b2
    def __init__(self, sdrSource):
        self.sdrSource = sdrSource
        super().__init__()

        self.props = props = self.sdrSource.props.collect(
            "samp_rate", "fft_size", "fft_fps", "fft_voverlap_factor", "fft_compression",
            "csdr_dynamic_bufsize", "csdr_print_bufsizes", "csdr_through"
        ).defaults(PropertyManager.getSharedInstance())

        self.dsp = dsp = csdr.dsp(self)
        dsp.nc_port = self.sdrSource.getPort()
        dsp.set_demodulator("fft")

        def set_fft_averages(key, value):
            samp_rate = props["samp_rate"]
            fft_size = props["fft_size"]
            fft_fps = props["fft_fps"]
            fft_voverlap_factor = props["fft_voverlap_factor"]

            dsp.set_fft_averages(int(round(1.0 * samp_rate / fft_size / fft_fps / (1.0 - fft_voverlap_factor))) if fft_voverlap_factor>0 else 0)

        self.subscriptions = [
            props.getProperty("samp_rate").wire(dsp.set_samp_rate),
            props.getProperty("fft_size").wire(dsp.set_fft_size),
            props.getProperty("fft_fps").wire(dsp.set_fft_fps),
            props.getProperty("fft_compression").wire(dsp.set_fft_compression),
            props.collect("samp_rate", "fft_size", "fft_fps", "fft_voverlap_factor").wire(set_fft_averages)
        ]

        set_fft_averages(None, None)

        dsp.csdr_dynamic_bufsize = props["csdr_dynamic_bufsize"]
        dsp.csdr_print_bufsizes = props["csdr_print_bufsizes"]
        dsp.csdr_through = props["csdr_through"]
        logger.debug("Spectrum thread initialized successfully.")

    def start(self):
        self.sdrSource.addClient(self)
        if self.sdrSource.isAvailable():
            self.dsp.start()

    def add_output(self, type, read_fn):
        if type != "audio":
            logger.error("unsupported output type received by FFT: %s", type)
            return

        if self.props["csdr_dynamic_bufsize"]:
            read_fn(8) #dummy read to skip bufsize & preamble
            logger.debug("Note: CSDR_DYNAMIC_BUFSIZE_ON = 1")

        def pipe():
            run = True
            while run:
                data = read_fn()
                if len(data) == 0:
                    run = False
                else:
                    self.sdrSource.writeSpectrumData(data)

        threading.Thread(target = pipe).start()

    def stop(self):
        self.dsp.stop()
        self.sdrSource.removeClient(self)
        for c in self.subscriptions:
            c.cancel()
        self.subscriptions = []

    def onSdrAvailable(self):
        self.dsp.start()
    def onSdrUnavailable(self):
        self.dsp.stop()

class DspManager(csdr.output):
    def __init__(self, handler, sdrSource):
        self.handler = handler
        self.sdrSource = sdrSource
        self.metaParser = MetaParser(self.handler)

        self.localProps = self.sdrSource.getProps().collect(
            "audio_compression", "fft_compression", "digimodes_fft_size", "csdr_dynamic_bufsize",
            "csdr_print_bufsizes", "csdr_through", "digimodes_enable", "samp_rate", "digital_voice_unvoiced_quality"
        ).defaults(PropertyManager.getSharedInstance())

        self.dsp = csdr.dsp(self)
        self.dsp.nc_port = self.sdrSource.getPort()

        def set_low_cut(cut):
            bpf = self.dsp.get_bpf()
            bpf[0] = cut
            self.dsp.set_bpf(*bpf)

        def set_high_cut(cut):
            bpf = self.dsp.get_bpf()
            bpf[1] = cut
            self.dsp.set_bpf(*bpf)

        self.subscriptions = [
            self.localProps.getProperty("audio_compression").wire(self.dsp.set_audio_compression),
            self.localProps.getProperty("fft_compression").wire(self.dsp.set_fft_compression),
            self.localProps.getProperty("digimodes_fft_size").wire(self.dsp.set_secondary_fft_size),
            self.localProps.getProperty("samp_rate").wire(self.dsp.set_samp_rate),
            self.localProps.getProperty("output_rate").wire(self.dsp.set_output_rate),
            self.localProps.getProperty("offset_freq").wire(self.dsp.set_offset_freq),
            self.localProps.getProperty("squelch_level").wire(self.dsp.set_squelch_level),
            self.localProps.getProperty("low_cut").wire(set_low_cut),
            self.localProps.getProperty("high_cut").wire(set_high_cut),
            self.localProps.getProperty("mod").wire(self.dsp.set_demodulator),
            self.localProps.getProperty("digital_voice_unvoiced_quality").wire(self.dsp.set_unvoiced_quality)
        ]

        self.dsp.set_offset_freq(0)
        self.dsp.set_bpf(-4000,4000)
        self.dsp.csdr_dynamic_bufsize = self.localProps["csdr_dynamic_bufsize"]
        self.dsp.csdr_print_bufsizes = self.localProps["csdr_print_bufsizes"]
        self.dsp.csdr_through = self.localProps["csdr_through"]

        if (self.localProps["digimodes_enable"]):
            def set_secondary_mod(mod):
                if mod == False: mod = None
                self.dsp.set_secondary_demodulator(mod)
                if mod is not None:
                    self.handler.write_secondary_dsp_config({
                        "secondary_fft_size":self.localProps["digimodes_fft_size"],
                        "if_samp_rate":self.dsp.if_samp_rate(),
                        "secondary_bw":self.dsp.secondary_bw()
                    })
            self.subscriptions += [
                self.localProps.getProperty("secondary_mod").wire(set_secondary_mod),
                self.localProps.getProperty("secondary_offset_freq").wire(self.dsp.set_secondary_offset_freq)
            ]

        self.sdrSource.addClient(self)

        super().__init__()

    def start(self):
        if self.sdrSource.isAvailable():
            self.dsp.start()

    def add_output(self, t, read_fn):
        logger.debug("adding new output of type %s", t)
        writers = {
            "audio": self.handler.write_dsp_data,
            "smeter": self.handler.write_s_meter_level,
            "secondary_fft": self.handler.write_secondary_fft,
            "secondary_demod": self.handler.write_secondary_demod,
            "meta": self.metaParser.parse
        }
        write = writers[t]

        def pump(read, write):
            def copy():
                run = True
                while run:
                    data = read()
                    if data is None or (isinstance(data, bytes) and len(data) == 0):
                        logger.warning("zero read on {0}".format(t))
                        run = False
                    else:
                        write(data)
            return copy

        threading.Thread(target=pump(read_fn, write)).start()

    def stop(self):
        self.dsp.stop()
        self.sdrSource.removeClient(self)
        for sub in self.subscriptions:
            sub.cancel()
        self.subscriptions = []

    def setProperty(self, prop, value):
        self.localProps.getProperty(prop).setValue(value)

    def onSdrAvailable(self):
        logger.debug("received onSdrAvailable, attempting DspSource restart")
        self.dsp.start()

    def onSdrUnavailable(self):
        logger.debug("received onSdrUnavailable, shutting down DspSource")
        self.dsp.stop()

class CpuUsageThread(threading.Thread):
    sharedInstance = None
    @staticmethod
    def getSharedInstance():
        if CpuUsageThread.sharedInstance is None:
            CpuUsageThread.sharedInstance = CpuUsageThread()
            CpuUsageThread.sharedInstance.start()
        return CpuUsageThread.sharedInstance

    def __init__(self):
        self.clients = []
        self.doRun = True
        self.last_worktime = 0
        self.last_idletime = 0
        super().__init__()

    def run(self):
        while self.doRun:
            try:
                cpu_usage = self.get_cpu_usage()
            except:
                cpu_usage = 0
            for c in self.clients:
                c.write_cpu_usage(cpu_usage)
            time.sleep(3)
        logger.debug("cpu usage thread shut down")

    def get_cpu_usage(self):
        try:
            f = open("/proc/stat","r")
        except:
            return 0 #Workaround, possibly we're on a Mac
        line = ""
        while not "cpu " in line: line=f.readline()
        f.close()
        spl = line.split(" ")
        worktime = int(spl[2]) + int(spl[3]) + int(spl[4])
        idletime = int(spl[5])
        dworktime = (worktime - self.last_worktime)
        didletime = (idletime - self.last_idletime)
        rate = float(dworktime) / (didletime+dworktime)
        self.last_worktime = worktime
        self.last_idletime = idletime
        if (self.last_worktime==0): return 0
        return rate

    def add_client(self, c):
        self.clients.append(c)

    def remove_client(self, c):
        try:
            self.clients.remove(c)
        except ValueError:
            pass
        if not self.clients:
            self.shutdown()

    def shutdown(self):
        CpuUsageThread.sharedInstance = None
        self.doRun = False

class TooManyClientsException(Exception):
    pass

class ClientRegistry(object):
    sharedInstance = None
    @staticmethod
    def getSharedInstance():
        if ClientRegistry.sharedInstance is None:
            ClientRegistry.sharedInstance = ClientRegistry()
        return ClientRegistry.sharedInstance

    def __init__(self):
        self.clients = []
        super().__init__()

    def broadcast(self):
        n = self.clientCount()
        for c in self.clients:
            c.write_clients(n)

    def addClient(self, client):
        pm = PropertyManager.getSharedInstance()
        if len(self.clients) >= pm["max_clients"]:
            raise TooManyClientsException()
        self.clients.append(client)
        self.broadcast()

    def clientCount(self):
        return len(self.clients)

    def removeClient(self, client):
        try:
            self.clients.remove(client)
        except ValueError:
            pass
        self.broadcast()<|MERGE_RESOLUTION|>--- conflicted
+++ resolved
@@ -257,9 +257,6 @@
     def sleepOnRestart(self):
         time.sleep(1)
 
-<<<<<<< HEAD
-class SpectrumThread(csdr.output):
-=======
 class AirspySource(SdrSource):
     def getCommand(self):
         frequency = self.props['center_freq'] / 1e6
@@ -270,8 +267,7 @@
     def getFormatConversion(self):
         return "csdr convert_s16_f"
 
-class SpectrumThread(threading.Thread):
->>>>>>> a38872b2
+class SpectrumThread(csdr.output):
     def __init__(self, sdrSource):
         self.sdrSource = sdrSource
         super().__init__()
